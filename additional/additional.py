--- conflicted
+++ resolved
@@ -1,62 +1,3 @@
-<<<<<<< HEAD
-from retriever.langchain_chroma import search_documents
-from redis_obj.redis import redis_session
-from models.langchain_ollama import rewrite_query
-from typing import List
-
-# Eng mos javoblarni topish db dan olish
-def get_docs_from_db(request: str):
-    if request.strip() == "":
-        relevant_docs = []
-    else:
-        relevant_docs = search_documents(request, 4)
-
-    return relevant_docs
-
-# Yangi javobni sessiyaga saqlash
-def change_redis(user_id: str, query: str, response: str):
-
-    # Oldingi sessiyani olish
-    current_session = redis_session.get_user_session(user_id) or []
-    
-    # Yangi so'rov va javobni qo'shish
-    new_session = current_session + [f"User: {query}, Bot: {response}"]
-    
-    # Faqat oxirgi 3 ta almashinuvni (6 ta element - 3 ta so'rov va 3 ta javob) saqlash
-    if len(new_session) > 3:
-        new_session = new_session[-3:]
-    
-    # Yangilangan sessiyani saqlash
-    redis_session.set_user_session(user_id, new_session)
-
-# sesiya orqali savolni qayta olish
-async def old_context(user_id: str, request: str):
-
-    previous_session = redis_session.get_user_session(user_id) or []
-
-    if(len(previous_session) > 0):
-        previous_session = filter_salutations(previous_session)
-
-    previous_context = "\n".join(previous_session)
-
-    context_query = await rewrite_query(request, previous_context)
-
-    if isinstance(context_query, dict):
-        return context_query.get('content', request)
-    else:
-        return context_query or request
-
-def filter_salutations(results):
-    return [r for r in results if not any(kw in r.lower() for kw in ['salom', 'assalomu alaykum', 'hurmatli'])]
-
-async def combine_text_arrays(text1: List[str], text2: List[str]) -> List[str]:
-    """
-    2 ta text arrayni combain qiliadigan yan'ni bir xillaridan faqat 1 ta qoldiradigan function
-    """
-    # Set orqali duplicatelarni o'chiramiz
-    unique_texts = set(text1 + text2)
-    return list(unique_texts)
-=======
 from retriever.langchain_chroma import search_documents
 from redis_obj.redis import redis_session
 from models.langchain_ollama import rewrite_query
@@ -151,5 +92,4 @@
             return text
     except Exception as e:
         print(f"Tarjima xatosi: {str(e)}")
-        return text  # Original matnni qaytarish
->>>>>>> 3e88de36
+        return text  # Original matnni qaytarish