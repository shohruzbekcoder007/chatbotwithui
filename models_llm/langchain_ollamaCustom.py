--- conflicted
+++ resolved
@@ -565,20 +565,7 @@
     ) -> AsyncGenerator[str, None]:
         agent_output = ""
         
-<<<<<<< HEAD
-        Args:
-            context (str): System prompt
-            query (str): User savoli
-            language (str): Til
-            device (str): Qurilma
-            
-        Yields:
-            str: Modeldan kelayotgan har bir token yoki parcha
-        """
-        # Agent ishlatish yoki yo'qligini tekshirish
-=======
         # 1. Agentdan javob olish
->>>>>>> f43c147b
         if self.use_agent and self.agent and self._is_agent_query(query):
             try:
                 logger.info("Agent ishlamoqda...")
