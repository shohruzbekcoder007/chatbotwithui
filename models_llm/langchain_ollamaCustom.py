--- conflicted
+++ resolved
@@ -483,23 +483,8 @@
         Yields:
             str: Modeldan kelayotgan har bir token yoki parcha
         """
-<<<<<<< HEAD
-        # Sana haqidagi so'rovlarni tekshirish
-        date_keywords_uz = ["bugun", "sana", "kun", "hozirgi sana", "bugungi sana", "joriy sana", "vaqt", "soat", "hafta kuni", "oy nomi", "parol", "olma"]
-        date_keywords_ru = ["сегодня", "дата", "день", "текущая дата", "сегодняшняя дата", "время", "час", "день недели", "название месяца", "пароль"]
-        
-        # So'rovni kichik harflarga o'tkazish
-        query_lower = query.lower()
-        
-        # Sana haqidagi so'rovni aniqlash
-        is_date_query = any(keyword in query_lower for keyword in date_keywords_uz) or \
-                       any(keyword in query_lower for keyword in date_keywords_ru)
-        
-        if is_date_query and self.agent_executor and False: 
-=======
         # SOATO/MHOBIT so'rovlarini aniqlash
         if self.use_soato_tool and self._is_soato_query(query):
->>>>>>> 09aa108f
             try:
                 logger.info(f"SOATO so'rovi aniqlandi (chat_stream): '{query}'")
                 soato_result = self.soato_tool.run(query)
