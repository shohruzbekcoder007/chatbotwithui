import os
import asyncio
import logging
import torch
from typing import List, Dict, Any, Optional, ClassVar, AsyncGenerator
from dotenv import load_dotenv
from functools import lru_cache
from langchain_core.messages import (
    AIMessage,
    HumanMessage, 
    SystemMessage, 
    BaseMessage
)
from langchain_community.chat_models import ChatOllama
from langchain.agents import initialize_agent, AgentType
from langchain.memory import ConversationBufferMemory
from tools_llm.country.country_tool import CountryTool
from tools_llm.dbibt.dbibt_tool import DBIBTTool
from tools_llm.soato.soato_tool import SoatoTool
from tools_llm.nation.nation_tool import NationTool
from tools_llm.ckp.ckp_tool_simple import CkpTool
from retriever.langchain_chroma import CustomEmbeddingFunction
from tools_llm.thsh.thsh_tool import THSHTool
from tools_llm.tif_tn.tif_tn_tool import TIFTNTool

# .env faylidan konfiguratsiyani o'qish
load_dotenv()

# Logging sozlamalari
logging.basicConfig(level=logging.INFO, format='%(asctime)s - %(name)s - %(levelname)s - %(message)s')
logger = logging.getLogger(__name__)

# Global model va pipeline obyektlarini saqlash uchun cache
_MODEL_CACHE = {}

# Global semaphore - bir vaqtda nechta so'rov bajarilishi mumkinligini cheklaydi
_MODEL_SEMAPHORE = asyncio.Semaphore(10)  # Bir vaqtda 10 ta so'rovga ruxsat

class LangChainOllamaModel:
    """Ollama bilan LangChain integratsiyasi - ko'p foydalanuvchilar uchun optimallashtirilgan"""
    
    # Sinf darajasidagi o'zgaruvchilar
    _instances: ClassVar[Dict[str, 'LangChainOllamaModel']] = {}
    
    def __init__(self, 
                session_id: Optional[str] = None,
                model_name: str = "mistral-small:24b",
                base_url: str = "http://localhost:11434",
                temperature: float = 0.7,
                num_ctx: int = 2048,
                num_gpu: int = 1,
                gpu_layers: int = 100,
                kv_cache: bool = True,
                num_thread: int = 32,
                use_agent: bool = True):
        """
        Ollama modelini LangChain bilan ishlatish uchun klass.
        
        Args:
            session_id: Foydalanuvchi sessiyasi ID si
            model_name: Ollama model nomi
            base_url: Ollama server URL
            temperature: Generatsiya uchun temperature
            num_ctx: Kontekst uzunligi
            num_gpu: Ishlatilishi kerak bo'lgan GPU soni
            num_thread: Ishlatilishi kerak bo'lgan CPU thread soni
            use_agent: Agent ishlatish yoki yo'q
        """
        self.session_id = session_id or "default"
        self.model_name = model_name
        self.base_url = base_url
        self.temperature = temperature
        self.num_ctx = num_ctx
        self.num_gpu = num_gpu
        self.num_thread = num_thread
        self.gpu_layers = gpu_layers
        self.kv_cache = kv_cache
        self.use_agent = use_agent
        self.agent = None
        
        # System prompts ro'yxati
        self.default_system_prompts = [
            "You are an AI assistant agent of the National Statistics Committee of the Republic of Uzbekistan.",
            "You are a chatbot answering questions for the National Statistics Committee. Your name is STAT AI.",
            "Let the information be based primarily on context and relegate additional answers to a secondary level.",
            "Do NOT integrate information that is not available in context. Kontextda mavjud bo'lmagan ma'lumotlarni qo'shmaslik kerak.",
            "You must respond only in {language}. Ensure there are no spelling mistakes.",
            "Translate the answers into {language}.",
            "You should generate responses strictly based on the given prompt information without creating new content on your own.",
            "You are only allowed to answer questions related to the National Statistics Committee.",
            "The questions are within the scope of the estate and reports.",
            "Don't make up your own questions and answers, just use the information provided. O'zing savolni javobni to'qib chiqarma faqat berilgan ma'lumotlardan foydalan.",
            "Give a complete and accurate answer.", 
            "Don't add unrelated context.",
            "Write the information as if you knew it in advance, don't imply that it was gathered from context.",
            "Faqat javobni yozing. Javobdan oldin yoki keyin hech qanday boshqa ma'lumot qo'shmang. Gaplarni bir biriga ulab yozgin.",
            "If the answer is not clear or not answer, please clarify from the user. For Example: \"Savolingizni tushunmadim, Iltimos savolga aniqlik kiriting\".",
            "Only use the parts of the context that are directly relevant to the user's question. Ignore all other context, even if it is statistically related. Use only what directly answers the question.",
            "Savolga javob berishda faqat kontekstga asoslaning. Agar kontekstda javob bo'lmasa, \"Savolingizni tushunmadim, aniqroq qilib savol bering\" deb yozing.",
            "If the question is about date, time, day of week, or month name, use the appropriate tool to get the current information."
        ]

        self.system_html_prompts = [
            "Each response must be formatted in HTML. Follow the guidelines below: Use <p> for text blocks, Use <strong> or <b> for important words, Use <ul> and <li> for lists, Use <code> for code snippets, Use <br> for line breaks within text, Every response should maintain semantic and visual clarity.",
        ]
        self.system_markdown_prompts = [
            "Each response must be formatted in Markdown. Follow the guidelines below: Use ` for inline code, Use ``` for code blocks, Use ** or __ for bold text, Use * or _ for italic text, Use > for blockquotes, Use - or * for bullet points, Every response should maintain semantic and visual clarity.",
        ]
        
        # Agent-related initialization
        if self.use_agent:
            self._initialize_agent()
        
        # Model yaratish yoki cache dan olish
        self.model = self._get_model()
    
    def _get_model(self):
        """Model olish (cache dan yoki yangi yaratish)"""
        global _MODEL_CACHE
        
        cache_key = f"{self.model_name}_{self.base_url}"
        
        if cache_key not in _MODEL_CACHE:
            logger.info(f"Ollama model yaratilmoqda: {self.model_name}")
            model = ChatOllama(
                model=self.model_name,
                base_url=self.base_url,
                temperature=self.temperature,
                context_window=self.num_ctx,
                extra_model_kwargs={
                    "num_gpu": self.num_gpu,
                    "num_thread": self.num_thread,
                    "gpu_layers": self.gpu_layers,
                    "batch_size": 512,
                }
            )
            _MODEL_CACHE[cache_key] = model
        
        return _MODEL_CACHE[cache_key]
    
    def _initialize_agent(self):
        """
        Agent va uning toollarini ishga tushirish
        """
        try:
            # Model yaratish yoki cache dan olish
            self.model = self._get_model()
            
            # Bitta embedding modelini yaratish, barcha toollar uchun
            shared_embedding_model = CustomEmbeddingFunction(model_name='BAAI/bge-m3')
            
            # Toollarni yaratish - yangi improved SOATO tool
            logger.info("Improved SOATO tool yaratilmoqda...")
            soato_tool = SoatoTool(
                soato_file_path="tools_llm/soato/soato.json", 
                use_embeddings=True, 
                embedding_model=shared_embedding_model
            )
            
            nation_tool = NationTool("tools_llm/nation/nation_data.json", use_embeddings=True, embedding_model=shared_embedding_model)
            ckp_tool = CkpTool("tools_llm/ckp/ckp.json", use_embeddings=True, embedding_model=shared_embedding_model)
            dbibt_tool = DBIBTTool("tools_llm/dbibt/dbibt.json", use_embeddings=True, embedding_model=shared_embedding_model)
            country_tool = CountryTool("tools_llm/country/country.json", use_embeddings=True, embedding_model=shared_embedding_model)
            thsh_tool = THSHTool("tools_llm/thsh/thsh.json", use_embeddings=True, embedding_model=shared_embedding_model)
            tif_tn_tool = TIFTNTool("tools_llm/tif_tn/tif_tn.json", use_embeddings=True, embedding_model=shared_embedding_model)
            
            # Embedding ma'lumotlarini tayyorlash
            logger.info("Barcha toollar uchun embedding ma'lumotlari tayyorlanmoqda...")
            try:
                # SOATO tool embedding ma'lumotlarini tayyorlash
                if hasattr(soato_tool, '_prepare_embedding_data'):
                    soato_tool._prepare_embedding_data()
                    logger.info("SOATO tool embedding ma'lumotlari tayyor")
                
                # Boshqa toollar uchun embedding tayyorlash
                if hasattr(nation_tool, '_prepare_embedding_data'):
                    nation_tool._prepare_embedding_data()
                if hasattr(ckp_tool, '_prepare_embedding_data'):
                    ckp_tool._prepare_embedding_data()
                if hasattr(dbibt_tool, '_prepare_embedding_data'):
                    dbibt_tool._prepare_embedding_data()
                if hasattr(country_tool, '_prepare_embedding_data'):
                    country_tool._prepare_embedding_data()
                if hasattr(thsh_tool, '_prepare_embedding_data'):
                    thsh_tool._prepare_embedding_data()
                if hasattr(tif_tn_tool, '_prepare_embedding_data'):
                    tif_tn_tool._prepare_embedding_data()
                logger.info("Barcha toollar uchun embedding ma'lumotlari tayyor")
                
            except Exception as e:
                logger.warning(f"Embedding ma'lumotlarini tayyorlashda ogohlantirish: {e}")
            
            # Agentni yaratish - mavjud modeldan foydalanish
            self.agent = initialize_agent(
                tools=[soato_tool, nation_tool, ckp_tool, dbibt_tool, country_tool, thsh_tool, tif_tn_tool],
                llm=self.model,  # Yangi model yaratish o'rniga mavjud modeldan foydalanish
                agent=AgentType.STRUCTURED_CHAT_ZERO_SHOT_REACT_DESCRIPTION,
                handle_parsing_errors=True,
                verbose=True,
                memory=ConversationBufferMemory(memory_key="chat_history", return_messages=True),
                system_message=SystemMessage(content="""Siz O'zbekiston Respublikasi Davlat statistika qo'mitasi ma'lumotlari bilan ishlash uchun maxsus agentsiz. 
                    Sizda quyidagi toollar mavjud:
                    
                    1. soato_tool - O'zbekiston Respublikasining ma'muriy-hududiy birliklari (SOATO/MHOBIT) ma'lumotlarini qidirish uchun mo'ljallangan professional vosita. Bu tool LangChain best practices asosida yaratilgan va quyidagi imkoniyatlarni taqdim etadi:
                       - Viloyatlar, tumanlar, shaharlar va aholi punktlarning soato yoki mhobt kodlari va nomlari
                       - SOATO/MHOBIT kodlari bo'yicha aniq qidiruv
                       - Ma'muriy birliklarning ierarxik tuzilishi
                       - Viloyatlar, tumanlar va aholi punktlari soni haqida ma'lumotlar
                       Misol so'rovlar: "Toshkent viloyati tumanlari mhobt kodlari", "Samarqand viloyati soato si qanday", "1710 soato kodi", "Buxoro viloyati tumanlari soni", "Andijon ma'muriy markazi"
                    
                    2. nation_tool - O'zbekiston Respublikasi millat klassifikatori ma'lumotlarini qidirish uchun tool. Bu tool orqali millat kodi yoki millat nomi bo"yicha qidiruv qilish mumkin. Masalan: "01" (o'zbek), "05" (rus), yoki "tojik" kabi so"rovlar bilan qidiruv qilish mumkin. Tool millat kodi, nomi va boshqa tegishli ma'lumotlarni qaytaradi.
                    
                    3. ckp_tool - MST/CKP (Mahsulotlarning tasniflagichi) ma'lumotlarini qidirish va tahlil qilish uchun mo'ljallangan vosita. Bu tool orqali mahsulotlar kodlari, nomlari va tasniflarini izlash, ularning ma'lumotlarini ko"rish va tahlil qilish mumkin. Qidiruv so'z, kod yoki tasnif bo"yicha amalga oshirilishi mumkin.
                    
                    4. dbibt_tool - O'zbekiston Respublikasi Davlat va xo'jalik boshqaruvi idoralarini belgilash tizimi (DBIBT) ma'lumotlarini qidirish uchun tool. Bu tool orqali DBIBT kodi, tashkilot nomi, OKPO/KTUT yoki STIR/INN raqami bo"yicha qidiruv qilish mumkin. Masalan: "08824", "Vazirlar Mahkamasi", yoki "07474" kabi so"rovlar bilan qidiruv qilish mumkin.

                    5. country_tool - Davlatlar ma'lumotlarini qidirish uchun mo'ljallangan vosita. Bu tool orqali davlatlarning qisqa nomi, to'liq nomi, harf kodi va raqamli kodi bo'yicha qidiruv qilish mumkin. Misol uchun: "AQSH", "Rossiya", "UZ", "398" (Qozog'iston raqamli kodi) kabi so'rovlar orqali ma'lumotlarni izlash mumkin. Natijalar davlat kodi, qisqa nomi, to'liq nomi va kodlari bilan qaytariladi.

                    6. thsh_tool - Tashkiliy-huquqiy shakllar (THSH) ma'lumotlarini qidirish uchun mo'ljallangan vosita. Bu tool orqali tashkiliy-huquqiy shakllarning kodi, nomi, qisqa nomi va boshqa ma'lumotlar bo'yicha qidiruv qilish mumkin. Misol uchun: "110" (Xususiy korxona), "Aksiyadorlik jamiyati", "MJ" (Mas'uliyati cheklangan jamiyat) kabi so'rovlar orqali ma'lumotlarni izlash mumkin.
                    
                    7. tif_tn_tool - Tashqi iqtisodiy faoliyat tovarlar nomenklaturasi (TIF-TN). Bu tool orqali tashqi iqtisodiy faoliyat tovarlar nomenklaturasi bo'yicha qidiruv qilish mumkin. Misol uchun: '0102310000' (Tirik yirik shoxli qoramol), '0101210000' (Tirik otlar, eshaklar, xachirlar va xo' tiklar), '0102399000' (Tirik yirik shoxli qoramol) kabi so'rovlar orqali ma'lumotlarni izlash mumkin.
                    
                    Foydalanuvchi so'roviga javob berish uchun ALBATTA ushbu toollardan foydalaning. 
                    Agar foydalanuvchi SOATO/MHOBIT (viloyat, tuman, shahar), millat, MST, davlat ma'lumotlari yoki tashkiliy-huquqiy shakllar haqida so'rasa, tegishli toolni chaqiring.
                    Toollarni chaqirish uchun Action formatidan foydalaning.
                    JUDA MUHIM QOIDALAR: 
                    1. Foydalanuvchi so'roviga javob berish uchun ALBATTA ushbu toollardan foydalaning
                    2. Tool ishlatganingizdan keyin MAJBURIY ravishda Final Answer bering
                    
                     """),
                max_iterations=3,  # Maksimal iteratsiya sonini cheklash
                early_stopping_method="generate"  # Erta to'xtatish usuli
            )
            logger.info(f"Agent muvaffaqiyatli yaratildi (session: {self.session_id}) - Improved SOATO tool bilan")
        except Exception as e:
            logger.error(f"Agent yaratishda xatolik: {str(e)}")
            self.agent = None
            
    def _is_agent_query(self, query: str) -> bool:
        """
        So'rov agentga tegishli yoki yo'qligini aniqlash
        
        Args:
            query: Foydalanuvchi so'rovi
            
        Returns:
            bool: Agentga tegishli bo'lsa True, aks holda False
        """
        # Agentga tegishli so'rovlarni aniqlash uchun kalit so'zlar
        # SOATO tool uchun yangi kalit so'zlar qo'shildi
        agent_keywords = [
            "soato", "mhobit", "viloyat", "tuman", "shahar", "millat", "mst", "ckp", 
            "mahsulot", "tasnif", "dbibt", "tashkilot", "okpo", "ktut", "stir", "inn",
            "статистика", "статистик", "statistika", "statistik",
            "davlat", "mamlakat", "country", "kod", 
            "markaz", "markazi", "ma'muriy", "aholi punkti", "tumanlari", "tumanlar"
        ]
        
        # So'rovni kichik harflarga o'tkazib, kalit so'zlarni tekshirish
        query_lower = query.lower()
        for keyword in agent_keywords:
            if keyword.lower() in query_lower:
                return True
                
        return False
    
    def _get_message_type(self, message: BaseMessage) -> str:
        """Message turini aniqlash"""
        if isinstance(message, SystemMessage):
            return "system"
        elif isinstance(message, HumanMessage):
            return "human"
        elif isinstance(message, AIMessage):
            return "ai"
        else:
            return "unknown"
    
    def _create_message_from_dict(self, message_dict: Dict[str, Any]) -> BaseMessage:
        """Dictionary ma'lumotlaridan message obyekti yaratish"""
        role = message_dict.get("role", "")
        content = message_dict.get("content", "")
        
        if role == "system":
            return SystemMessage(content=content)
        elif role == "user":
            return HumanMessage(content=content)
        elif role == "assistant":
            return AIMessage(content=content)
        else:
            # Noma'lum turlar uchun default HumanMessage
            return HumanMessage(content=content)
    
    async def stream_chat(self, context: str, query: str, language: str = "uz") -> AsyncGenerator[str, None]:
        """
        Modelga savol yuborish va javobni stream qilish
        
        Args:
            prompt (str): Savol matni
        
        Yields:
            str: Model javobining qismlari
        """
        messages = self._create_messages(context, query, language)
        async for chunk in self._stream(messages):
            yield chunk
    
    async def chat(self, context: str, query: str, language: str = "uz"):
        """
        Modelga savol yuborish va javob olish
        
        Args:
            prompt (str): Savol matni
        
        Returns:
            str: Model javobi
        """
        # Agent ishlatish yoki yo'qligini tekshirish
        if self.use_agent and self.agent and self._is_agent_query(query):
            try:
                logger.info(f"So'rov agentga yo'naltirildi (session: {self.session_id})")
                result = self.agent.invoke({"input": query})
                return result["output"]
            except Exception as e:
                logger.error(f"Agent xatoligi: {str(e)}, modelga o'tilmoqda")
                # Agent xatolik bersa, modelga o'tish
        
        # Agentga tegishli bo'lmagan so'rovlar yoki agent xatolik bergan holda model ishlatiladi
        messages = self._create_messages(context, query, language)
        return await self._invoke(messages)
    
    def _create_messages(self, system_prompts: str, user_prompt: str, language: str = "uz", device: str = "web") -> List[BaseMessage]:
        """
        System va user promptlaridan LangChain message obyektlarini yaratish
        """
        detect_lang = {
            "uz": "uzbek",
            "ru": "russian",
        }
        messages = []

        prompts = self.default_system_prompts.copy()
        if device == "web":
            prompts.extend(self.system_html_prompts)
        else:
            prompts.extend(self.system_markdown_prompts)

        # System promptlarni qo'shish
        messages.append(SystemMessage(content="\n".join(prompts).format(language=detect_lang[language])))
        messages.append(SystemMessage(content=system_prompts))
        
        # User promptni qo'shish
        messages.append(HumanMessage(content=user_prompt))
        if language == "ru":
            messages.append(HumanMessage(content="Answer translate the result into Russian for me."))
        
        return messages
    
    async def _invoke(self, messages: List[BaseMessage]) -> str:
        """
        LangChain orqali modelni chaqirish (semaphore bilan cheklangan)
        """
        async with _MODEL_SEMAPHORE:
            logger.info(f"Model chaqirilmoqda (session: {self.session_id})")
            
            try:
                # Ollama modelini chaqirish
                response = await asyncio.wait_for(self.model.ainvoke(messages), timeout=60.0)
                if isinstance(response, dict):
                    # Yangi LangChain versiyasi uchun
                    return response.get("content", str(response))
                # Eski versiya uchun
                return response.content
                
            except asyncio.TimeoutError:
                logger.warning("So‘rov muddati tugadi — model chaqiruvi bekor qilindi.")
                # GPU yukini tozalash yoki logga qo‘shish
                self._handle_timeout_cleanup()
                return "Modeldan javob olish vaqti tugadi. Iltimos, qaytadan urinib ko‘ring. Yoki savolni tushunarliroq qilib bering"

            except Exception as e:
                logger.error(f"Model chaqirishda xatolik: {str(e)}")
                return f"Xatolik yuz berdi: {str(e)}"

    def _handle_timeout_cleanup(self):
        """
        Timeoutdan keyin aynan shu sessiyaga tegishli protsessni tozalash.
        """
        import psutil
        logger.info(f"Timeoutdan keyingi tozalash (session: {self.session_id})")
        print("Timeoutdan keyin tozalash jarayoni...")

        try:
            current_pid = os.getpid()  # Joriy PID
            for proc in psutil.process_iter(['pid', 'name', 'cmdline']):
                try:
                    # Faqat tegishli protsesslarni qidiring
                    if proc.info['cmdline'] and "ollama" in " ".join(proc.info['cmdline']):
                        if str(self.session_id) in " ".join(proc.info['cmdline']):
                            logger.info(f"Sessionga tegishli protsess topildi: PID={proc.pid}")
                            proc.terminate()
                            logger.info(f"Protsess {proc.pid} to‘xtatildi.")
                            return
                except (psutil.NoSuchProcess, psutil.AccessDenied):
                    continue

            logger.warning("Sessionga tegishli protsess topilmadi.")
        except Exception as e:
            logger.error(f"Timeout tozalashda xatolik: {str(e)}")

    async def logical_context(self, text: str) -> str:
        """
        Berilgan matnni mantiqiy qayta ishlash
        """
        system_prompt = """
        Sen mantiqiy kontekst yaratuvchi yordamchisan. Berilgan mavzu bo'yicha mantiqiy va faktlarga asoslangan 
        ma'lumotlarni tuzib berishing kerak. Faqat haqiqiy faktlarni ishlatib, barcha ma'lumotlarni aniq va qisqa shaklda yozib ber.
        """
        
        messages = [
            SystemMessage(content=system_prompt),
            HumanMessage(content=f"Quyidagi mavzu haqida mantiqiy kontekst yaratib ber: {text}")
        ]
        
        return await self._invoke(messages)
    
    async def generate_questions(self, question: str) -> List[str]:
        """
        Berilgan savolga asoslanib 3 ta sinonim savol yaratish
        """
        system_prompt = """
        Sen savol generatsiya qiluvchi yordamchisan. Berilgan savolga o'xshash, lekin boshqacha so'z birikmalaridan 
        foydalangan 3 ta savol yaratishing kerak. Savollar original savol bilan bir xil ma'noni anglatishi, 
        lekin boshqacha so'zlar bilan ifodalanishi kerak.
        
        Faqat 3 ta savolni qaytarish, har bir savolni alohida qatorda.
        """
        
        messages = [
            SystemMessage(content=system_prompt),
            HumanMessage(content=f"Original savol: {question}")
        ]
        
        response = await self._invoke(messages)
        
        # Savollarni qatorlarga bo'lish
        questions = [q.strip() for q in response.split('\n') if q.strip()]
        
        # Faqat 3 ta savolni qaytarish
        return questions[:3]
    
    async def rewrite_query(self, user_query: str, chat_history: str = "") -> str:
        """
        Foydalanuvchi so'rovini qayta yozish
        
        Args:
            user_query: Foydalanuvchi so'rovi
            chat_history: Chat tarixi (ixtiyoriy)
            
        Returns:
            str: Qayta yozilgan so'rov
        """
        system_prompt = """
        Sen so'rovlarni qayta yozish uchun yordamchisan. Berilgan chat tarixini hisobga olib, 
        foydalanuvchi so'rovini kontekstga mos ravishda qayta yozishing kerak.
        """
        
        messages = [
            SystemMessage(content=system_prompt),
            HumanMessage(content=f"Chat tarixi:\n{chat_history}\n\nAsl so'rov: {user_query}\n\nSo'rovni qayta yozing:")
        ]
        
        try:
            response = await self._invoke(messages)
            return response if isinstance(response, str) else str(response)
        except Exception as e:
            logger.error(f"So'rovni qayta yozishda xatolik: {str(e)}")
            return user_query  # Xatolik bo'lsa asl so'rovni qaytarish
    
    def count_tokens(self, text: str) -> int:
        """
        Matndagi tokenlar sonini taxminiy hisoblash.
        
        Args:
            text (str): Token soni hisoblanadigan matn
            
        Returns:
            int: Taxminiy token soni
        """
        if not text:
            return 0
            
        # Oddiy tokenlashtirish qoidalari
        # 1. O'rtacha 1 token = 4 belgi ingliz tilida
        # 2. Har bir so'z taxminan 1.3 token
        # 3. Har bir tinish belgisi alohida token
        
        # So'zlar soni (bo'shliqlar bo'yicha ajratish)
        words = len(text.split())
        
        # Tinish belgilari soni
        punctuation = sum(1 for char in text if char in '.,;:!?()-"\'[]{}')
        
        # Umumiy belgilar soni
        chars = len(text)
        
        # Ikki usul bilan taxminlash va o'rtachasini olish
        estimate1 = chars / 4  # Har 4 belgi uchun 1 token
        estimate2 = words * 1.3 + punctuation  # Har bir so'z 1.3 token + tinish belgilari
        
        # Ikki usul o'rtachasi
        result = int((estimate1 + estimate2) / 2)
        
        return max(1, result)

    async def chat_stream_old(self, context: str, query: str, language: str = "uz", device: str = "web") -> AsyncGenerator[str, None]:
        """
        Javobni SSE orqali stream ko'rinishida yuborish
        
        Args:
            context (str): System prompt
            query (str): User savoli
            language (str): Til
            device (str): Qurilma
            
        Yields:
            str: Modeldan kelayotgan har bir token yoki parcha
        """
        # Agent ishlatish yoki yo'qligini tekshirish
        if self.use_agent and self.agent and self._is_agent_query(query):
            try:
                logger.info(f"So'rov agentga yo'naltirildi (stream) (session: {self.session_id})")
                # Agent javobini to'liq olish
                result = await asyncio.wait_for(
                    asyncio.get_event_loop().run_in_executor(
                        None, 
                        lambda: self.agent.invoke({"input": query})
                    ), 
                    timeout=60.0
                )
                
                # Javobni tokenlar bo'yicha ajratib stream qilish
                response_text = result.get("output", "") if isinstance(result, dict) else str(result)
                response_text = response_text.replace("\n", "<br>")
                
                # Javobni tokenlar bo'yicha stream qilish
                import time
                for char in response_text:
                    yield char
                    await asyncio.sleep(0.01)  # Kichik kechikish stream effekti uchun
                return
            except asyncio.TimeoutError:
                logger.error(f"Agent timeout (stream): {self.session_id}")
                yield "Agent javob berish vaqti tugadi. Modelga o'tilmoqda..."
            except Exception as e:
                logger.error(f"Agent xatoligi (stream): {str(e)}, modelga o'tilmoqda")
                # Agent xatolik bersa, modelga o'tish
        
        # Agentga tegishli bo'lmagan so'rovlar yoki agent xatolik bergan holda model ishlatiladi
        messages = self._create_messages(context, query, language, device)
        async for chunk in self._stream_invoke(messages):
            yield chunk
    
    async def chat_stream(
        self, context: str, query: str, language: str = "uz", device: str = "web"
    ) -> AsyncGenerator[str, None]:
        agent_output = ""
        
        # 1. Agentdan javob olish
        if self.use_agent and self.agent and self._is_agent_query(query):
            try:
                logger.info("Agent ishlamoqda...")
                agent_result = self.agent.invoke({"input": query})
                agent_output = agent_result.get("output", "").strip()

                # Agar agent foydali javob bermasa — bo'sh qoldiramiz
                if not self._is_satisfactory(agent_output):
                    logger.warning("Agent javobi qoniqarsiz, model yakka ishlaydi.")
                    agent_output = ""

            except Exception as e:
                logger.error(f"Agent xatosi: {e}")
                agent_output = ""

        # 2. Agent javobi asosida model promptini yangilash
        if agent_output:
            combined_query = f"Savol: {query}\n\nAgent natijasi: {agent_output}\n\nYaxshilangan, aniq javob bering:"
        else:
            combined_query = query

        # 3. Modelni ishga tushirish
        messages = self._create_messages(context, combined_query, language, device)
        async for chunk in self._stream_invoke(messages):
            yield chunk


    async def get_stream_suggestion_question(self, suggested_context: str, query: str, answer: str, language: str, device: str = "web") -> AsyncGenerator[str, None]:
        """
        Stream tarzida tavsiya qilingan savolni real vaqtda generatsiya qilish (generate API bilan)

        Args:
            context (str): Savollar konteksti (faqat tanlash mumkin bo‘lgan savollar)
            query (str): Foydalanuvchi so‘rovi

        Yields:
            str: Har bir token yoki matn bo‘lagi
        """
        detect_lang = {
            "uz": "O'zbek",
            "ru": "Rus",
        }
        system_prompt = (
            "Siz tavsiya beruvchi yordamchisiz. Foydalanuvchining sorovi va unga berilgan javobga asoslanib, "
            "quyida berilgan kontekst savollari ichidan mantiqan eng yaqin bitta savolni tanlashingiz kerak.\n\n"
            "Faqat **bitta** savolni tanlang. Yangi savol o‘ylab topmang, faqat taqdim etilgan savollar ichidan 1 tasini tanlang va o'zgartirmagan holatda taqdim eting.\n"
            "Sizga berilgan kontekstda mavjud bo‘lgan savollardan faqat 1 tasini tanlang. Faqat bitta savolni tanlang. Faqatgina savolning o'zini yozing, boshqa hech qanday ma'lumot qo'shib yozmang.\n\n"
            "Yangi Savol {language} tilida bo'lishi kerak.\n"
            "Agar foydalanuvchining so‘rovi noaniq bo‘lsa, uni aniqlashtirishni so‘rang.\n"
            "Agar foydalanuvchi savoli salomlashish yoki tanishish to'g'risida bo'lsa, statistika nizomi to'g'risidagi savolni yozing.\n"
            "Javobni italik harflar bilan yozing.\n"
        )

        if device == "web":
            system_prompt += "Javoblarni HTML formatida yozing. <i> </i> tegidan foydalanib. Har bir javob semantik va vizual ravishda aniq bo'lishi kerak."
        else:
            system_prompt += "Javoblarni Markdown formatida yozing.  _ kursiv matn uchun. Har bir javob semantik va vizual ravishda aniq bo'lishi kerak."

        if language == "ru":
            system_prompt += "\n\nPlease provide the response in Russian."

        full_prompt = (
            f"Taqdim etilgan savollar:\n{suggested_context}\n\n" 
            f"Foydalanuvchi savoli: {query}\n\n"
            f"Javob: {answer}\n\n"
            f"Yangi savol: "
        )
        messages = [
            SystemMessage(content=system_prompt),
            HumanMessage(content=full_prompt)
        ]
        if language == "ru":
            messages.append(HumanMessage(content="Answer translate the result into Russian for me."))

        async for chunk in self._stream_invoke(messages):
            yield chunk

    async def _stream_invoke(self, messages: List[BaseMessage]) -> AsyncGenerator[str, None]:
        """
        LangChain modelidan tokenlar ketma-ket stream tarzida olish
        """
        async with _MODEL_SEMAPHORE:
            try:
                logger.info(f"Model stream boshladi (session: {self.session_id})")
                
                async for chunk in self.model.astream(messages):
                    # LangChain chunk object: {'type': 'chat', 'message': AIMessage(content='...')}
                    if hasattr(chunk, "content"):
                        yield chunk.content
                    elif isinstance(chunk, dict):
                        yield chunk.get("content", "")
                    else:
                        yield str(chunk)
            except asyncio.TimeoutError:
                logger.warning("Stream timeout.")
                self._handle_timeout_cleanup()
                yield "data: [TIMEOUT] Modeldan javob olish vaqti tugadi\n\n"
            except Exception as e:
                logger.error(f"Stream xatoligi: {str(e)}")
                yield f"data: [ERROR] {str(e)}\n\n"

    def _is_satisfactory(self, response: str) -> bool:
        """
        Agent javobining qoniqarli ekanligini tekshirish
        
        Args:
            response (str): Agent javobi
            
        Returns:
            bool: Javob qoniqarli bo'lsa True, aks holda False
        """
        if not response or len(response) < 10:
            return False
            
        # Xatolik xabarlarini tekshirish
        error_indicators = [
            "xatolik", "error", "topilmadi", "not found", 
            "mavjud emas", "uzr", "sorry", "kechirasiz"
        ]
        
        response_lower = response.lower()
        for indicator in error_indicators:
            if indicator in response_lower:
                return False
                
        # Minimal uzunlik tekshiruvi (kamida 50 belgi)
        if len(response) < 50:
            return False
            
        return True

# Factory funksiya - model obyektini olish
@lru_cache(maxsize=10)  # Eng ko'p 10 ta sessiya uchun cache
<<<<<<< HEAD
def get_model_instance(session_id: Optional[str] = None, model_name: str = "devstral:latest", base_url: str = "http://localhost:11434", use_agent: bool = True) -> LangChainOllamaModel:
=======
def get_model_instance(session_id: Optional[str] = None, model_name: str = "devstral", base_url: str = "http://localhost:11434", use_agent: bool = True) -> LangChainOllamaModel:
>>>>>>> c382994e
    return LangChainOllamaModel(session_id=session_id, model_name=model_name, base_url=base_url, use_agent=use_agent)

# Asosiy model obyekti (eski kod bilan moslik uchun)
model = get_model_instance()<|MERGE_RESOLUTION|>--- conflicted
+++ resolved
@@ -699,11 +699,7 @@
 
 # Factory funksiya - model obyektini olish
 @lru_cache(maxsize=10)  # Eng ko'p 10 ta sessiya uchun cache
-<<<<<<< HEAD
-def get_model_instance(session_id: Optional[str] = None, model_name: str = "devstral:latest", base_url: str = "http://localhost:11434", use_agent: bool = True) -> LangChainOllamaModel:
-=======
 def get_model_instance(session_id: Optional[str] = None, model_name: str = "devstral", base_url: str = "http://localhost:11434", use_agent: bool = True) -> LangChainOllamaModel:
->>>>>>> c382994e
     return LangChainOllamaModel(session_id=session_id, model_name=model_name, base_url=base_url, use_agent=use_agent)
 
 # Asosiy model obyekti (eski kod bilan moslik uchun)
