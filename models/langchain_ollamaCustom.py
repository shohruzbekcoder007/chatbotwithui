import os
import json
import asyncio
import logging
from typing import List, Dict, Any, Optional, Union, ClassVar
from dotenv import load_dotenv
from functools import lru_cache

# LangChain importlari
from langchain_core.language_models import BaseChatModel
from langchain_core.messages import (
    AIMessage,
    HumanMessage, 
    SystemMessage, 
    BaseMessage
)
from langchain_community.chat_models import ChatOllama

# .env faylidan konfiguratsiyani o'qish
load_dotenv()

# Logging sozlamalari
logging.basicConfig(level=logging.INFO, format='%(asctime)s - %(name)s - %(levelname)s - %(message)s')
logger = logging.getLogger(__name__)

# Global model va pipeline obyektlarini saqlash uchun cache
_MODEL_CACHE = {}

# Global semaphore - bir vaqtda nechta so'rov bajarilishi mumkinligini cheklaydi
_MODEL_SEMAPHORE = asyncio.Semaphore(5)  # Bir vaqtda 5 ta so'rovga ruxsat

class LangChainOllamaModel:
    """Ollama bilan LangChain integratsiyasi - ko'p foydalanuvchilar uchun optimallashtirilgan"""
    
    # Sinf darajasidagi o'zgaruvchilar
    _instances: ClassVar[Dict[str, 'LangChainOllamaModel']] = {}
    
    def __init__(self, 
                session_id: Optional[str] = None,
<<<<<<< HEAD
                model_name: str = "gemma3:27b",
=======
                model_name: str = "mistral-small3.1:24b",
>>>>>>> 43525f33
                base_url: str = "http://localhost:11434",
                temperature: float = 0.7,
                num_ctx: int = 4096,
                num_gpu: int = 1,
                num_thread: int = 8):
        """
        Ollama modelini LangChain bilan ishlatish uchun klass.
        
        Args:
            session_id: Foydalanuvchi sessiyasi ID si
            model_name: Ollama model nomi
            base_url: Ollama server URL
            temperature: Generatsiya uchun temperature
            num_ctx: Kontekst uzunligi
            num_gpu: Ishlatilishi kerak bo'lgan GPU soni
            num_thread: Ishlatilishi kerak bo'lgan CPU thread soni
        """
        self.session_id = session_id or "default"
        self.model_name = model_name
        self.base_url = base_url
        self.temperature = temperature
        self.num_ctx = num_ctx
        self.num_gpu = num_gpu
        self.num_thread = num_thread
        
        # Model yaratish yoki cache dan olish
        self.model = self._get_model()
        
        # System prompts ro'yxati
        self.default_system_prompts = [
            "Let the information be based primarily on context and relegate additional answers to a secondary level.",
            "Do NOT integrate information that is not available in context.",
            "You are a chatbot answering questions for the National Statistics Committee. Your name is STAT AI.",
            "You are an AI assistant agent of the National Statistics Committee of the Republic of Uzbekistan.",
            "You must respond only in Uzbek. Ensure there are no spelling mistakes.",
            "You should generate responses strictly based on the given prompt information without creating new content on your own.",
            "You are only allowed to answer questions related to the National Statistics Committee.",
            "The questions are within the scope of the estate and reports.",
            "Don't add unrelated context.",
            "Answer only use HTML tags."
            "Follow the guidelines below: Use <p> for text blocks, Use <strong> or <b> for important words, Use <ul> and <li> for lists, Use <code> and <pre> for code snippets, Use <br> for line breaks within text, Every response should maintain semantic and visual clarity.",
            "Don't make up your own questions and answers, just use the information provided."
        ]
    
    def _get_model(self):
        """Model olish (cache dan yoki yangi yaratish)"""
        global _MODEL_CACHE
        
        cache_key = f"{self.model_name}_{self.base_url}"
        
        if cache_key not in _MODEL_CACHE:
            logger.info(f"Ollama model yaratilmoqda: {self.model_name}")
            model = ChatOllama(
                model=self.model_name,
                base_url=self.base_url,
                temperature=self.temperature,
                context_window=self.num_ctx,
                extra_model_kwargs={
                    "num_gpu": self.num_gpu,
                    "num_thread": self.num_thread
                }
            )
            _MODEL_CACHE[cache_key] = model
        
        return _MODEL_CACHE[cache_key]
    
    def _get_message_type(self, message: BaseMessage) -> str:
        """Message turini aniqlash"""
        if isinstance(message, SystemMessage):
            return "system"
        elif isinstance(message, HumanMessage):
            return "human"
        elif isinstance(message, AIMessage):
            return "ai"
        else:
            return "unknown"
    
    def _create_message_from_dict(self, message_dict: Dict[str, Any]) -> BaseMessage:
        """Dictionary ma'lumotlaridan message obyekti yaratish"""
        message_type = message_dict.get("type", "")
        content = message_dict.get("content", "")
        
        if message_type == "system":
            return SystemMessage(content=content)
        elif message_type == "human":
            return HumanMessage(content=content)
        elif message_type == "ai":
            return AIMessage(content=content)
        else:
            # Noma'lum turlar uchun default HumanMessage
            return HumanMessage(content=content)
    
    async def chat(self, context: str, query: str) -> str:
        """
        Modelga savol yuborish va javob olish
        
        Args:
            prompt (str): Savol matni
        
        Returns:
            str: Model javobi
        """
        # System va user promptlaridan xabarlar yaratish
        messages = self._create_messages(context, query)
        
        # Modelni chaqirish
        response = await self._invoke(messages)
        
        return response
    
    def _create_messages(self, system_prompts: str, user_prompt: str) -> List[BaseMessage]:
        """
        System va user promptlaridan LangChain message obyektlarini yaratish
        """
        messages = []
        
        # System promptlarni qo'shish
        # for prompt in system_prompts:
        messages.append(SystemMessage(content="\n".join(self.default_system_prompts)))
        messages.append(SystemMessage(content=system_prompts))
        
        # User promptni qo'shish
        messages.append(HumanMessage(content=user_prompt))
        
        return messages
    
    async def _invoke(self, messages: List[BaseMessage]) -> str:
        """
        LangChain orqali modelni chaqirish (semaphore bilan cheklangan)
        """
        # Global semaphore bilan cheklash
        async with _MODEL_SEMAPHORE:
            logger.info(f"Model chaqirilmoqda (session: {self.session_id})")
            
            try:
                # Ollama modelini chaqirish
                response = await self.model.ainvoke(messages)
                if isinstance(response, dict):
                    # Yangi LangChain versiyasi uchun
                    return response.get("content", str(response))
                # Eski versiya uchun
                return response.content
            except Exception as e:
                logger.error(f"Model chaqirishda xatolik: {str(e)}")
                return f"Xatolik yuz berdi: {str(e)}"
    
    async def logical_context(self, text: str) -> str:
        """
        Berilgan matnni mantiqiy qayta ishlash
        """
        system_prompt = """
        Sen mantiqiy kontekst yaratuvchi yordamchisan. Berilgan mavzu bo'yicha mantiqiy va faktlarga asoslangan 
        ma'lumotlarni tuzib berishing kerak. Faqat haqiqiy faktlarni ishlatib, barcha ma'lumotlarni aniq va qisqa shaklda yozib ber.
        """
        
        messages = [
            SystemMessage(content=system_prompt),
            HumanMessage(content=f"Quyidagi mavzu haqida mantiqiy kontekst yaratib ber: {text}")
        ]
        
        return await self._invoke(messages)
    
    async def generate_questions(self, question: str) -> List[str]:
        """
        Berilgan savolga asoslanib 3 ta sinonim savol yaratish
        """
        system_prompt = """
        Sen savol generatsiya qiluvchi yordamchisan. Berilgan savolga o'xshash, lekin boshqacha so'z birikmalaridan 
        foydalangan 3 ta savol yaratishing kerak. Savollar original savol bilan bir xil ma'noni anglatishi, 
        lekin boshqacha so'zlar bilan ifodalanishi kerak.
        
        Faqat 3 ta savolni qaytarish, har bir savolni alohida qatorda.
        """
        
        messages = [
            SystemMessage(content=system_prompt),
            HumanMessage(content=f"Original savol: {question}")
        ]
        
        response = await self._invoke(messages)
        
        # Savollarni qatorlarga bo'lish
        questions = [q.strip() for q in response.split('\n') if q.strip()]
        
        # Faqat 3 ta savolni qaytarish
        return questions[:3]
    
    async def rewrite_query(self, user_query: str, chat_history: str = "") -> str:
        """
        Foydalanuvchi so'rovini qayta yozish
        
        Args:
            user_query: Foydalanuvchi so'rovi
            chat_history: Chat tarixi (ixtiyoriy)
            
        Returns:
            str: Qayta yozilgan so'rov
        """
        system_prompt = """
        Sen so'rovlarni qayta yozish uchun yordamchisan. Berilgan chat tarixini hisobga olib, 
        foydalanuvchi so'rovini kontekstga mos ravishda qayta yozishing kerak.
        """
        
        messages = [
            SystemMessage(content=system_prompt),
            HumanMessage(content=f"Chat tarixi:\n{chat_history}\n\nAsl so'rov: {user_query}\n\nSo'rovni qayta yozing:")
        ]
        
        try:
            response = await self._invoke(messages)
            return response if isinstance(response, str) else str(response)
        except Exception as e:
            logger.error(f"So'rovni qayta yozishda xatolik: {str(e)}")
            return user_query  # Xatolik bo'lsa asl so'rovni qaytarish
    
    def count_tokens(self, text: str) -> int:
        """
        Matndagi tokenlar sonini taxminiy hisoblash.
        
        Args:
            text (str): Token soni hisoblanadigan matn
            
        Returns:
            int: Taxminiy token soni
        """
        if not text:
            return 0
            
        # Oddiy tokenlashtirish qoidalari
        # 1. O'rtacha 1 token = 4 belgi ingliz tilida
        # 2. Har bir so'z taxminan 1.3 token
        # 3. Har bir tinish belgisi alohida token
        
        # So'zlar soni (bo'shliqlar bo'yicha ajratish)
        words = len(text.split())
        
        # Tinish belgilari soni
        punctuation = sum(1 for char in text if char in '.,;:!?()-"\'[]{}')
        
        # Umumiy belgilar soni
        chars = len(text)
        
        # Ikki usul bilan taxminlash va o'rtachasini olish
        estimate1 = chars / 4  # Har 4 belgi uchun 1 token
        estimate2 = words * 1.3 + punctuation  # Har bir so'z 1.3 token + tinish belgilari
        
        # Ikki usul o'rtachasi
        result = int((estimate1 + estimate2) / 2)
        
        return max(1, result)


# Factory funksiya - model obyektini olish
@lru_cache(maxsize=10)  # Eng ko'p 10 ta sessiya uchun cache
<<<<<<< HEAD
def get_model_instance(session_id: Optional[str] = None, model_name: str = "gemma3:27b", base_url: str = "http://localhost:11434") -> LangChainOllamaModel:
=======
def get_model_instance(session_id: Optional[str] = None, model_name: str = "mistral-small3.1:24b", base_url: str = "http://localhost:11434") -> LangChainOllamaModel:
>>>>>>> 43525f33
    return LangChainOllamaModel(session_id=session_id, model_name=model_name, base_url=base_url)

# Asosiy model obyekti (eski kod bilan moslik uchun)
model = get_model_instance()<|MERGE_RESOLUTION|>--- conflicted
+++ resolved
@@ -37,11 +37,7 @@
     
     def __init__(self, 
                 session_id: Optional[str] = None,
-<<<<<<< HEAD
-                model_name: str = "gemma3:27b",
-=======
                 model_name: str = "mistral-small3.1:24b",
->>>>>>> 43525f33
                 base_url: str = "http://localhost:11434",
                 temperature: float = 0.7,
                 num_ctx: int = 4096,
@@ -296,11 +292,7 @@
 
 # Factory funksiya - model obyektini olish
 @lru_cache(maxsize=10)  # Eng ko'p 10 ta sessiya uchun cache
-<<<<<<< HEAD
-def get_model_instance(session_id: Optional[str] = None, model_name: str = "gemma3:27b", base_url: str = "http://localhost:11434") -> LangChainOllamaModel:
-=======
 def get_model_instance(session_id: Optional[str] = None, model_name: str = "mistral-small3.1:24b", base_url: str = "http://localhost:11434") -> LangChainOllamaModel:
->>>>>>> 43525f33
     return LangChainOllamaModel(session_id=session_id, model_name=model_name, base_url=base_url)
 
 # Asosiy model obyekti (eski kod bilan moslik uchun)
