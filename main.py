<<<<<<< HEAD
import os
from fastapi import FastAPI, WebSocket, Request, Depends, Response
from fastapi.responses import FileResponse, RedirectResponse
from fastapi.staticfiles import StaticFiles
from fastapi.middleware.cors import CORSMiddleware
from fastapi.templating import Jinja2Templates
from beanie import init_beanie
from motor.motor_asyncio import AsyncIOMotorClient
from pydantic import BaseModel
# from models.langchain_groqCustom import model as model_llm
from models.langchain_ollamaCustom import model as model_llm
from models.user import User
from models.feedback import Feedback
from models.admin import Admin
from models.chat_message import ChatMessage
from models.user_chat_list import UserChatList
from auth.router import router as auth_router
from auth.admin_auth import router as admin_router, get_current_admin
from additional.additional import combine_text_arrays, get_docs_from_db, change_redis, old_context
from auth.utils import SECRET_KEY, ALGORITHM, jwt
from typing import Optional
from datetime import datetime
import uuid
import psutil
import GPUtil
import asyncio
import json

# from llm_models.google_gemma27b import GemmaModel

# # Model obyektini yaratish
# gemma = GemmaModel()
# gemma.start_processing()

# FastAPI ilovasini yaratish
app = FastAPI()

# Templates
# templates = Jinja2Templates(directory="static")

# Request modelini yaratish
class ChatRequest(BaseModel):
    query: str
    chat_id: Optional[str] = None

# CORS sozlamalari
app.add_middleware(
    CORSMiddleware,
    allow_origins=["*"],
    allow_credentials=True,
    allow_methods=["GET", "POST", "PUT", "DELETE", "OPTIONS"],
    allow_headers=["*"],
)

# User ID ni request.state ichida saqlash uchun middleware
@app.middleware("http")
async def add_user_id_to_request(request: Request, call_next):
    # Token olish va tekshirish
    user_id = "anonymous"
    token = None
    
    # 1. Authorization headerdan token olish
    auth_header = request.headers.get("Authorization")
    if auth_header and auth_header.startswith("Bearer "):
        token = auth_header.replace("Bearer ", "")
    
    # 2. Cookie'dan token olish (agar header'da bo'lmasa)
    if token is None:
        token = request.cookies.get("access_token")
    
    # Token bilan autentifikatsiyani sinash
    if token:
        try:
            # JWT ni tekshirish va decode qilish
            payload = jwt.decode(token, SECRET_KEY, algorithms=[ALGORITHM])
            email = payload.get("sub")
            if email:
                # User emailidan user_id ga o'tish
                user = await User.find_one(User.email == email)
                if user:
                    user_id = str(user.id)  # User ID ni olish
                else:
                    user_id = email  # User topilmasa email ishlatiladi
            else:
                print("No email found in token payload")
        except Exception as e:
            print(f"Token verification error: {e}")
    else:
        print("No token found in request")
    
    # Request state ichida user_id ni saqlash
    request.state.user_id = user_id
    
    # So'rovni davom ettirish
    response = await call_next(request)
    return response

# MongoDB va Beanie ni ishga tushirish
@app.on_event("startup")
async def startup_event():
    try:
        mongodb_url = os.getenv("DATABASE_URL")
        if not mongodb_url:
            raise ValueError("DATABASE_URL environment variable is not set")
            
        print(f"Connecting to MongoDB at: {mongodb_url}")
        
        client = AsyncIOMotorClient(
            mongodb_url,
            serverSelectionTimeoutMS=5000
        )
        
        # Test connection
        await client.admin.command('ping')
        print("Successfully connected to MongoDB")
        
        await init_beanie(
            database=client.get_default_database(),
            document_models=[User, Feedback, Admin, ChatMessage, UserChatList]
        )
    except Exception as e:
        print(f"Error connecting to MongoDB: {str(e)}")
        raise

# Static fayllarni ulash
app.mount("/static", StaticFiles(directory="static"), name="static")
# app.mount("/tayyor_json", StaticFiles(directory="tayyor_json"), name="tayyor_json")

# Admin endpoints
@app.get("/admin")
async def admin_page():
    return FileResponse('static/admin.html')

@app.websocket("/ws/system")
async def websocket_endpoint(websocket: WebSocket):
    await websocket.accept()
    try:
        while True:
            # CPU, RAM
            cpu_percent = psutil.cpu_percent()
            ram = psutil.virtual_memory()
            ram_percent = ram.percent
            ram_total = round(ram.total / (1024 ** 3), 2)
            ram_used = round(ram.used / (1024 ** 3), 2)

            # GPU
            gpus = GPUtil.getGPUs()
            gpu_data = []
            for gpu in gpus:
                gpu_data.append({
                    "name": gpu.name,
                    "load": gpu.load * 100,
                    "memory_used": gpu.memoryUsed,
                    "memory_total": gpu.memoryTotal,
                    "temperature": gpu.temperature,
                })

            data = {
                "cpu": cpu_percent,
                "ram": {
                    "percent": ram_percent,
                    "used": ram_used,
                    "total": ram_total
                },
                "gpu": gpu_data
            }

            await websocket.send_text(json.dumps(data))
            await asyncio.sleep(1)
    except Exception as e:
        print(f"WebSocket disconnected: {e}")

@app.get("/api/admin/feedbacks")
async def get_feedbacks(admin: Admin = Depends(get_current_admin)):
    try:
        feedbacks = await Feedback.find_all().to_list()
        return {"success": True, "feedbacks": feedbacks}
    except Exception as e:
        return {"success": False, "error": str(e)}

# Feedback endpoint
@app.post("/api/feedback")
async def submit_feedback(request: Request):
    try:
        data = await request.json()
        feedback = Feedback(
            message_text=data.get("message_text"),
            answer_text=data.get("answer_text"),
            feedback_type=data.get("feedback_type"),
            comment=data.get("comment", ""),
            user_id=data.get("user_id")
        )
        await feedback.insert()
        return {"success": True, "id": str(feedback.id)}
    except Exception as e:
        return {"success": False, "error": str(e)}

@app.get("/")
async def read_root(request: Request, response: Response, chat_id: Optional[str] = None):
    token_value = request.cookies.get("access_token") or ""
    user_id = request.state.user_id or "anonymous"
    
    # Foydalanuvchi ID olish
    if token_value:
        try:
            payload = jwt.decode(token_value, SECRET_KEY, algorithms=[ALGORITHM])
            email = payload.get("sub")
            if email:
                # User emailidan user_id ga o'tish
                user = await User.find_one(User.email == email)
                if user:
                    user_id = str(user.id)  # User ID ni olish
        except Exception as e:
            print(f"Token validation error: {str(e)}")
            # Token xatosi bo'lsa cookie ni tozalash
            response = RedirectResponse(url="/")
            response.delete_cookie("access_token")
            return response
    
    # Chat ID ni tekshirish
    if not chat_id:
        # Yangi chat yaratish
        new_chat_id = str(uuid.uuid4())

        # Agar foydalanuvchi login qilgan bo'lsa, chat ro'yxatiga qo'shish
        if user_id != "anonymous":
            try:
                chat = UserChatList(
                    user_id=user_id,
                    chat_id=new_chat_id,
                    name="Yangi suhbat",
                    created_at=datetime.utcnow(),
                    updated_at=datetime.utcnow()
                )
                await chat.insert()
            except Exception as e:
                print(f"Error creating chat in read_root: {str(e)}")
        
        response = RedirectResponse(url=f"/?chat_id={new_chat_id}")
        return response
    else:
        # Chat kimga tegishli ekanligini tekshirish
        existing_chat_owner = await UserChatList.find_one(UserChatList.chat_id == chat_id)
        
        # Anonim foydalanuvchilar faqat anonim chatlarga kirishi mumkin
        if user_id == "anonymous":
            if existing_chat_owner:
                # Agar chat boshqa foydalanuvchiga tegishli bo'lsa, yangi chat yaratish
                new_chat_id = str(uuid.uuid4())
                response = RedirectResponse(url=f"/?chat_id={new_chat_id}")
                return response
            else:
                # Agar chat hech kimga tegishli bo'lmasa, kirish mumkin
                response = FileResponse("static/index.html")
                return response

        # Autentifikatsiya qilingan foydalanuvchilar uchun chat egaligini tekshirish
        chat = await UserChatList.find_one(
            UserChatList.user_id == user_id,
            UserChatList.chat_id == chat_id
        )
        
        if not chat:
            # Agar chat topilmasa, yangi chat yaratish
            new_chat_id = str(uuid.uuid4())
            
            # Yangi chatni bazaga saqlash
            try:
                new_chat = UserChatList(
                    user_id=user_id,
                    chat_id=new_chat_id,
                    name="Yangi suhbat",
                    created_at=datetime.utcnow(),
                    updated_at=datetime.utcnow()
                )
                await new_chat.insert()
            except Exception as e:
                print(f"Error creating new chat: {str(e)}")
                
            # Yangi yaratilgan chatga yo'naltirish
            response = RedirectResponse(url=f"/?chat_id={new_chat_id}")
            return response
            
        # Chat egasi bo'lsa, sahifani ko'rsatish
        response = FileResponse("static/index.html")
        return response

@app.get("/login")   
async def login_page():
    response = FileResponse('static/login.html')
    return response

@app.post("/chat")
async def chat(request: Request, chat_request: ChatRequest):
    try:
        # user_id ni olish (request.state.user_id dan)
        user_id = request.state.user_id
        print(f"Using user_id from request.state: {user_id}")
        
        # Chat ID ni olish (agar berilgan bo'lsa)
        chat_id = chat_request.chat_id    
        print(f"Using chat ID: {chat_id}")
        
        # Contextdan savolni qayta olish
        context_query = await old_context(user_id, chat_request.query)

        print(context_query, "<<-context_query")
        
        relevant_docs = get_docs_from_db(chat_request.query)
        relevant_docs_add = get_docs_from_db(context_query)

        # ChromaDB natijalaridan faqat matnlarni olish
        docs = relevant_docs.get("documents", []) if isinstance(relevant_docs, dict) else []
        docs_add = relevant_docs_add.get("documents", []) if isinstance(relevant_docs_add, dict) else []

        # print(docs, "<<-docs")
        # print(docs_add, "<<-docs_add")

        unique_results = await combine_text_arrays(docs[0], docs_add[0])
        

        print(f"Unique results count: {len(unique_results)}", unique_results)

        context = "\n".join(unique_results)

        try:
            response_current = await model_llm.chat(context, chat_request.query)
        except Exception as chat_error:
            print(f"Error in chat model: {str(chat_error)}")
            return {"error": str(chat_error)}
        
        # Yangi javobni sessiyaga saqlash
        change_redis(user_id, chat_request.query, response_current)
        
        # Savol va javobni MongoDB ga saqlash (faqat autentifikatsiya qilingan foydalanuvchilar uchun)
        if user_id != "anonymous":
            chat_message = ChatMessage(
                user_id=user_id,
                chat_id=chat_id,
                message=chat_request.query,
                response=response_current,
                created_at=datetime.utcnow(),
                updated_at=datetime.utcnow()
            )
            await chat_message.insert()
            print(f"Saved message to MongoDB with ID: {chat_message.id}")
            
            # UserChatList jadvaliga tekshirish va yozish
            existing_chat = await UserChatList.find_one(
                UserChatList.user_id == user_id,
                UserChatList.chat_id == chat_id
            )
            
            if not existing_chat:
                # Chatni foydalanuvchi ro'yxatiga qo'shish
                user_chat = UserChatList(
                    user_id=user_id,
                    chat_id=chat_id,
                    name=f"Suhbat: {chat_request.query[:30]}...",  # Birinchi savoldan nom yaratish
                    created_at=datetime.utcnow(),
                    updated_at=datetime.utcnow()
                )
                await user_chat.insert()
                print(f"Added chat to user's chat list: {chat_id}")
            else:
                # Mavjud yozuvning updated_at vaqtini yangilash
                await existing_chat.set({
                    "updated_at": datetime.utcnow()
                })
                print(f"Updated timestamp for existing chat: {chat_id}")
        else:
            print(f"Anonymous user, message not saved to database. Chat ID: {chat_id}")

        return {"response": response_current}

    except Exception as e:
        print(f"Error in chat endpoint: {str(e)}")
        return {"error": str(e)}

@app.get("/api/chat-history/{chat_id}")
async def get_chat_history(request: Request, chat_id: str):
    try:
        # user_id ni olish
        user_id = request.state.user_id
        
        # Faqat o'z suhbatlarini ko'rish imkonini berish
        messages = await ChatMessage.find(
            ChatMessage.chat_id == chat_id,
            ChatMessage.user_id == user_id
        ).sort("+created_at").to_list()
        
        # Xabarlarni formatlash
        formatted_messages = []
        for msg in messages:
            formatted_messages.append({
                "id": str(msg.id),
                "message": msg.message,
                "response": msg.response,
                "created_at": msg.created_at.isoformat(),
                "updated_at": msg.updated_at.isoformat()
            })
        
        return {"success": True, "messages": formatted_messages}
    except Exception as e:
        print(f"Error retrieving chat history: {str(e)}")
        return {"success": False, "error": str(e)}

@app.put("/api/chat-message/{message_id}")
async def update_chat_message(request: Request, message_id: str, update_data: dict):
    try:
        # user_id ni olish
        user_id = request.state.user_id
        
        # Xabarni topish
        message = await ChatMessage.get(message_id)
        
        # Xabar topilmasa yoki boshqa foydalanuvchiga tegishli bo'lsa, xatolik
        if not message or message.user_id != user_id:
            return {"success": False, "error": "Message not found or access denied"}
        
        # Xabarni yangilash
        update_fields = {}
        
        if "message" in update_data:
            update_fields["message"] = update_data["message"]
            
        if "response" in update_data:
            update_fields["response"] = update_data["response"]
        
        # updated_at ni har doim yangilash
        update_fields["updated_at"] = datetime.utcnow()
        
        # Yangilash
        await message.set({**update_fields})
        
        return {"success": True, "message": "Message updated successfully"}
    except Exception as e:
        print(f"Error updating chat message: {str(e)}")
        return {"success": False, "error": str(e)}

@app.get("/api/user-chats")
async def get_user_chats(request: Request):
    try:
        # user_id ni olish
        user_id = request.state.user_id
        
        # Anonymous foydalanuvchilar uchun bo'sh ro'yxat
        if user_id == "anonymous":
            return {"success": True, "chats": []}
        
        # Foydalanuvchining barcha suhbatlarini olish
        user_chats = await UserChatList.find(
            UserChatList.user_id == user_id
        ).sort("-updated_at").to_list()  # Eng so'nggi yangilangan birinchi
        
        # Formatlash
        formatted_chats = []
        for chat in user_chats:
            formatted_chats.append({
                "chat_id": chat.chat_id,
                "name": chat.name,
                "created_at": chat.created_at.isoformat(),
                "updated_at": chat.updated_at.isoformat()
            })
        
        return {"success": True, "chats": formatted_chats}
    except Exception as e:
        print(f"Error retrieving user chats: {str(e)}")
        return {"success": False, "error": str(e)}

@app.get("/api/chat/{chat_id}")
async def get_chat(request: Request, chat_id: str):
    try:
        # user_id ni olish
        user_id = request.state.user_id
        
        # Anonymous foydalanuvchilar uchun xatolik
        if user_id == "anonymous":
            return {"success": False, "error": "Anonymous users cannot access chat details"}
        
        # Chat ma'lumotini olish
        chat = await UserChatList.find_one(
            UserChatList.user_id == user_id,
            UserChatList.chat_id == chat_id
        )
        
        if not chat:
            return {"success": False, "error": "Chat not found"}
        
        # Chat xabarlarini olish
        messages = await ChatMessage.find(
            ChatMessage.chat_id == chat_id,
            ChatMessage.user_id == user_id
        ).sort("+created_at").to_list()
        
        # Natijani formatlash
        result = {
            "chat_id": chat.chat_id,
            "name": chat.name,
            "created_at": chat.created_at.isoformat(),
            "updated_at": chat.updated_at.isoformat(),
            "messages": []
        }
        
        # Xabarlarni qo'shish
        for msg in messages:
            result["messages"].append({
                "id": str(msg.id),
                "message": msg.message,
                "response": msg.response,
                "created_at": msg.created_at.isoformat(),
                "updated_at": msg.updated_at.isoformat()
            })
        
        return {"success": True, "data": result}
    except Exception as e:
        print(f"Error retrieving chat: {str(e)}")
        return {"success": False, "error": str(e)}

@app.post("/api/chat/{chat_id}/rename")
async def rename_chat(request: Request, chat_id: str):
    try:
        # user_id ni olish
        user_id = request.state.user_id
        
        # Anonymous foydalanuvchilar uchun xatolik
        if user_id == "anonymous":
            return {"success": False, "error": "Anonymous users cannot rename chats"}
        
        # JSON ma'lumotlarini olish
        data = await request.json()
        new_name = data.get("name", "Yangi suhbat")
        
        # UserChatList jadvalidagi chat nomini yangilash
        chat = await UserChatList.find_one(
            UserChatList.user_id == user_id,
            UserChatList.chat_id == chat_id
        )
        
        if chat:
            await chat.set({
                "name": new_name,
                "updated_at": datetime.utcnow()
            })
            return {"success": True, "message": "Chat renamed successfully"}
        else:
            return {"success": False, "error": "Chat not found"}
    except Exception as e:
        print(f"Error renaming chat: {str(e)}")
        return {"success": False, "error": str(e)}

@app.delete("/api/chat/{chat_id}")
async def delete_chat(request: Request, chat_id: str):
    try:
        # user_id ni olish
        user_id = request.state.user_id
        
        # Anonymous foydalanuvchilar uchun xatolik
        if user_id == "anonymous":
            return {"success": False, "error": "Anonymous users cannot delete chats"}
        
        # UserChatList jadvalidan o'chirish
        chat = await UserChatList.find_one(
            UserChatList.user_id == user_id,
            UserChatList.chat_id == chat_id
        )
        
        if chat:
            await chat.delete()
            
            # ChatMessage jadvalidagi xabarlarni ham o'chirish
            await ChatMessage.find(
                ChatMessage.user_id == user_id,
                ChatMessage.chat_id == chat_id
            ).delete_many()
            
            return {"success": True, "message": "Chat and all messages deleted"}
        else:
            return {"success": False, "error": "Chat not found"}
    except Exception as e:
        print(f"Error deleting chat: {str(e)}")
        return {"success": False, "error": str(e)}

@app.post("/api/chat")
async def create_chat(request: Request):
    try:
        # user_id ni olish
        user_id = request.state.user_id
        
        # Anonymous foydalanuvchilar uchun xatolik
        if user_id == "anonymous":
            return {"success": False, "error": "Anonymous users cannot create chats"}
        
        # Yangi chat ID yaratish
        new_chat_id = str(uuid.uuid4())
        
        # UserChatList ga yangi chat qo'shish
        chat = UserChatList(
            user_id=user_id,
            chat_id=new_chat_id,
            name="Yangi suhbat",
            created_at=datetime.utcnow(),
            updated_at=datetime.utcnow()
        )
        await chat.insert()
        
        return {"success": True, "chat_id": new_chat_id}
    except Exception as e:
        print(f"Error creating chat: {str(e)}")
        return {"success": False, "error": str(e)}

# Auth routerlarini qo'shish
app.include_router(auth_router)
app.include_router(admin_router)

if __name__ == "__main__":
    import uvicorn
=======
import os
from fastapi import FastAPI, WebSocket, Request, Depends, Response
from fastapi.responses import FileResponse, RedirectResponse
from fastapi.staticfiles import StaticFiles
from fastapi.middleware.cors import CORSMiddleware
from fastapi.templating import Jinja2Templates
from beanie import init_beanie
from motor.motor_asyncio import AsyncIOMotorClient
from pydantic import BaseModel
from models.langchain_groqCustom import model as model_llm
# from models.langchain_ollamaCustom import model as model_llm
from models.user import User
from models.feedback import Feedback
from models.admin import Admin
from models.chat_message import ChatMessage
from models.user_chat_list import UserChatList
from auth.router import router as auth_router
from auth.admin_auth import router as admin_router, get_current_admin
from additional.additional import change_translate, combine_text_arrays, get_docs_from_db, change_redis, is_russian, old_context
from auth.utils import SECRET_KEY, ALGORITHM, jwt
from typing import Optional
from datetime import datetime
import uuid
import psutil
import GPUtil
import asyncio
import json

# from llm_models.google_gemma27b import GemmaModel

# # Model obyektini yaratish
# gemma = GemmaModel()
# gemma.start_processing()

# FastAPI ilovasini yaratish
app = FastAPI()

# Templates
# templates = Jinja2Templates(directory="static")

# Request modelini yaratish
class ChatRequest(BaseModel):
    query: str
    chat_id: Optional[str] = None

# CORS sozlamalari
app.add_middleware(
    CORSMiddleware,
    allow_origins=["*"],
    allow_credentials=True,
    allow_methods=["GET", "POST", "PUT", "DELETE", "OPTIONS"],
    allow_headers=["*"],
)

# User ID ni request.state ichida saqlash uchun middleware
@app.middleware("http")
async def add_user_id_to_request(request: Request, call_next):
    # Token olish va tekshirish
    user_id = "anonymous"
    token = None
    
    # 1. Authorization headerdan token olish
    auth_header = request.headers.get("Authorization")
    if auth_header and auth_header.startswith("Bearer "):
        token = auth_header.replace("Bearer ", "")
    
    # 2. Cookie'dan token olish (agar header'da bo'lmasa)
    if token is None:
        token = request.cookies.get("access_token")
    
    # Token bilan autentifikatsiyani sinash
    if token:
        try:
            # JWT ni tekshirish va decode qilish
            payload = jwt.decode(token, SECRET_KEY, algorithms=[ALGORITHM])
            email = payload.get("sub")
            if email:
                # User emailidan user_id ga o'tish
                user = await User.find_one(User.email == email)
                if user:
                    user_id = str(user.id)  # User ID ni olish
                else:
                    user_id = email  # User topilmasa email ishlatiladi
            else:
                print("No email found in token payload")
        except Exception as e:
            print(f"Token verification error: {e}")
    else:
        print("No token found in request")
    
    # Request state ichida user_id ni saqlash
    request.state.user_id = user_id
    
    # So'rovni davom ettirish
    response = await call_next(request)
    return response

# MongoDB va Beanie ni ishga tushirish
@app.on_event("startup")
async def startup_event():
    try:
        mongodb_url = os.getenv("DATABASE_URL")
        if not mongodb_url:
            raise ValueError("DATABASE_URL environment variable is not set")
            
        print(f"Connecting to MongoDB at: {mongodb_url}")
        
        client = AsyncIOMotorClient(
            mongodb_url,
            serverSelectionTimeoutMS=5000
        )
        
        # Test connection
        await client.admin.command('ping')
        print("Successfully connected to MongoDB")
        
        await init_beanie(
            database=client.get_default_database(),
            document_models=[User, Feedback, Admin, ChatMessage, UserChatList]
        )
    except Exception as e:
        print(f"Error connecting to MongoDB: {str(e)}")
        raise

# Static fayllarni ulash
app.mount("/static", StaticFiles(directory="static"), name="static")
# app.mount("/tayyor_json", StaticFiles(directory="tayyor_json"), name="tayyor_json")

# Admin endpoints
@app.get("/admin")
async def admin_page():
    return FileResponse('static/admin.html')

@app.websocket("/ws/system")
async def websocket_endpoint(websocket: WebSocket):
    await websocket.accept()
    try:
        while True:
            # CPU, RAM
            cpu_percent = psutil.cpu_percent()
            ram = psutil.virtual_memory()
            ram_percent = ram.percent
            ram_total = round(ram.total / (1024 ** 3), 2)
            ram_used = round(ram.used / (1024 ** 3), 2)

            # GPU
            gpus = GPUtil.getGPUs()
            gpu_data = []
            for gpu in gpus:
                gpu_data.append({
                    "name": gpu.name,
                    "load": gpu.load * 100,
                    "memory_used": gpu.memoryUsed,
                    "memory_total": gpu.memoryTotal,
                    "temperature": gpu.temperature,
                })

            data = {
                "cpu": cpu_percent,
                "ram": {
                    "percent": ram_percent,
                    "used": ram_used,
                    "total": ram_total
                },
                "gpu": gpu_data
            }

            await websocket.send_text(json.dumps(data))
            await asyncio.sleep(1)
    except Exception as e:
        print(f"WebSocket disconnected: {e}")

@app.get("/api/admin/feedbacks")
async def get_feedbacks(admin: Admin = Depends(get_current_admin)):
    try:
        feedbacks = await Feedback.find_all().to_list()
        return {"success": True, "feedbacks": feedbacks}
    except Exception as e:
        return {"success": False, "error": str(e)}

# Feedback endpoint
@app.post("/api/feedback")
async def submit_feedback(request: Request):
    try:
        data = await request.json()
        feedback = Feedback(
            message_text=data.get("message_text"),
            answer_text=data.get("answer_text"),
            feedback_type=data.get("feedback_type"),
            comment=data.get("comment", ""),
            user_id=data.get("user_id")
        )
        await feedback.insert()
        return {"success": True, "id": str(feedback.id)}
    except Exception as e:
        return {"success": False, "error": str(e)}

@app.get("/")
async def read_root(request: Request, response: Response, chat_id: Optional[str] = None):
    token_value = request.cookies.get("access_token") or ""
    user_id = request.state.user_id or "anonymous"
    
    # Foydalanuvchi ID olish
    if token_value:
        try:
            payload = jwt.decode(token_value, SECRET_KEY, algorithms=[ALGORITHM])
            email = payload.get("sub")
            if email:
                # User emailidan user_id ga o'tish
                user = await User.find_one(User.email == email)
                if user:
                    user_id = str(user.id)  # User ID ni olish
        except Exception as e:
            print(f"Token validation error: {str(e)}")
            # Token xatosi bo'lsa cookie ni tozalash
            response = RedirectResponse(url="/")
            response.delete_cookie("access_token")
            return response
    
    # Chat ID ni tekshirish
    if not chat_id:
        # Yangi chat yaratish
        new_chat_id = str(uuid.uuid4())

        # Agar foydalanuvchi login qilgan bo'lsa, chat ro'yxatiga qo'shish
        if user_id != "anonymous":
            try:
                chat = UserChatList(
                    user_id=user_id,
                    chat_id=new_chat_id,
                    name="Yangi suhbat",
                    created_at=datetime.utcnow(),
                    updated_at=datetime.utcnow()
                )
                await chat.insert()
            except Exception as e:
                print(f"Error creating chat in read_root: {str(e)}")
        
        response = RedirectResponse(url=f"/?chat_id={new_chat_id}")
        return response
    else:
        # Chat kimga tegishli ekanligini tekshirish
        existing_chat_owner = await UserChatList.find_one(UserChatList.chat_id == chat_id)
        
        # Anonim foydalanuvchilar faqat anonim chatlarga kirishi mumkin
        if user_id == "anonymous":
            if existing_chat_owner:
                # Agar chat boshqa foydalanuvchiga tegishli bo'lsa, yangi chat yaratish
                new_chat_id = str(uuid.uuid4())
                response = RedirectResponse(url=f"/?chat_id={new_chat_id}")
                return response
            else:
                # Agar chat hech kimga tegishli bo'lmasa, kirish mumkin
                response = FileResponse("static/index.html")
                return response

        # Autentifikatsiya qilingan foydalanuvchilar uchun chat egaligini tekshirish
        chat = await UserChatList.find_one(
            UserChatList.user_id == user_id,
            UserChatList.chat_id == chat_id
        )
        
        if not chat:
            # Agar chat topilmasa, yangi chat yaratish
            new_chat_id = str(uuid.uuid4())
            
            # Yangi chatni bazaga saqlash
            try:
                new_chat = UserChatList(
                    user_id=user_id,
                    chat_id=new_chat_id,
                    name="Yangi suhbat",
                    created_at=datetime.utcnow(),
                    updated_at=datetime.utcnow()
                )
                await new_chat.insert()
            except Exception as e:
                print(f"Error creating new chat: {str(e)}")
                
            # Yangi yaratilgan chatga yo'naltirish
            response = RedirectResponse(url=f"/?chat_id={new_chat_id}")
            return response
            
        # Chat egasi bo'lsa, sahifani ko'rsatish
        response = FileResponse("static/index.html")
        return response

@app.get("/login")   
async def login_page():
    response = FileResponse('static/login.html')
    return response

@app.post("/chat")
async def chat(request: Request, chat_request: ChatRequest):
    try:
        # user_id ni olish (request.state.user_id dan)
        user_id = request.state.user_id
        print(f"Using user_id from request.state: {user_id}")
        
        # Chat ID ni olish (agar berilgan bo'lsa)
        chat_id = chat_request.chat_id
        print(f"Using chat ID: {chat_id}")

        question = chat_request.query
        language = 'uz'

        if(is_russian(question)):
            question = await change_translate("Статья 6", "uz")
            language = 'ru'

        print(question, "<<-question", language, "<<-language")
        
        # Contextdan savolni qayta olish
        context_query = await old_context(user_id, chat_request.query)

        print(context_query, "<<-context_query")
        
        relevant_docs = get_docs_from_db(chat_request.query)
        relevant_docs_add = get_docs_from_db(context_query)

        # ChromaDB natijalaridan faqat matnlarni olish
        docs = relevant_docs.get("documents", []) if isinstance(relevant_docs, dict) else []
        docs_add = relevant_docs_add.get("documents", []) if isinstance(relevant_docs_add, dict) else []

        # print(docs, "<<-docs")
        # print(docs_add, "<<-docs_add")

        unique_results = await combine_text_arrays(docs[0], docs_add[0])
        

        print(f"Unique results count: {len(unique_results)}", unique_results)

        context = "\n".join(unique_results)

        try:
            response_current = await model_llm.chat(context, chat_request.query)
        except Exception as chat_error:
            print(f"Error in chat model: {str(chat_error)}")
            return {"error": str(chat_error)}
        
        # Yangi javobni sessiyaga saqlash
        change_redis(user_id, chat_request.query, response_current)
        
        # Savol va javobni MongoDB ga saqlash (faqat autentifikatsiya qilingan foydalanuvchilar uchun)
        if user_id != "anonymous":
            chat_message = ChatMessage(
                user_id=user_id,
                chat_id=chat_id,
                message=chat_request.query,
                response=response_current,
                created_at=datetime.utcnow(),
                updated_at=datetime.utcnow()
            )
            await chat_message.insert()
            print(f"Saved message to MongoDB with ID: {chat_message.id}")
            
            # UserChatList jadvaliga tekshirish va yozish
            existing_chat = await UserChatList.find_one(
                UserChatList.user_id == user_id,
                UserChatList.chat_id == chat_id
            )
            
            if not existing_chat:
                # Chatni foydalanuvchi ro'yxatiga qo'shish
                user_chat = UserChatList(
                    user_id=user_id,
                    chat_id=chat_id,
                    name=f"Suhbat: {chat_request.query[:30]}...",  # Birinchi savoldan nom yaratish
                    created_at=datetime.utcnow(),
                    updated_at=datetime.utcnow()
                )
                await user_chat.insert()
                print(f"Added chat to user's chat list: {chat_id}")
            else:
                # Mavjud yozuvning updated_at vaqtini yangilash
                await existing_chat.set({
                    "updated_at": datetime.utcnow()
                })
                print(f"Updated timestamp for existing chat: {chat_id}")
        else:
            print(f"Anonymous user, message not saved to database. Chat ID: {chat_id}")

        return {"response": response_current}

    except Exception as e:
        print(f"Error in chat endpoint: {str(e)}")
        return {"error": str(e)}

@app.get("/api/chat-history/{chat_id}")
async def get_chat_history(request: Request, chat_id: str):
    try:
        # user_id ni olish
        user_id = request.state.user_id
        
        # Faqat o'z suhbatlarini ko'rish imkonini berish
        messages = await ChatMessage.find(
            ChatMessage.chat_id == chat_id,
            ChatMessage.user_id == user_id
        ).sort("+created_at").to_list()
        
        # Xabarlarni formatlash
        formatted_messages = []
        for msg in messages:
            formatted_messages.append({
                "id": str(msg.id),
                "message": msg.message,
                "response": msg.response,
                "created_at": msg.created_at.isoformat(),
                "updated_at": msg.updated_at.isoformat()
            })
        
        return {"success": True, "messages": formatted_messages}
    except Exception as e:
        print(f"Error retrieving chat history: {str(e)}")
        return {"success": False, "error": str(e)}

@app.put("/api/chat-message/{message_id}")
async def update_chat_message(request: Request, message_id: str, update_data: dict):
    try:
        # user_id ni olish
        user_id = request.state.user_id
        
        # Xabarni topish
        message = await ChatMessage.get(message_id)
        
        # Xabar topilmasa yoki boshqa foydalanuvchiga tegishli bo'lsa, xatolik
        if not message or message.user_id != user_id:
            return {"success": False, "error": "Message not found or access denied"}
        
        # Xabarni yangilash
        update_fields = {}
        
        if "message" in update_data:
            update_fields["message"] = update_data["message"]
            
        if "response" in update_data:
            update_fields["response"] = update_data["response"]
        
        # updated_at ni har doim yangilash
        update_fields["updated_at"] = datetime.utcnow()
        
        # Yangilash
        await message.set({**update_fields})
        
        return {"success": True, "message": "Message updated successfully"}
    except Exception as e:
        print(f"Error updating chat message: {str(e)}")
        return {"success": False, "error": str(e)}

@app.get("/api/user-chats")
async def get_user_chats(request: Request):
    try:
        # user_id ni olish
        user_id = request.state.user_id
        
        # Anonymous foydalanuvchilar uchun bo'sh ro'yxat
        if user_id == "anonymous":
            return {"success": True, "chats": []}
        
        # Foydalanuvchining barcha suhbatlarini olish
        user_chats = await UserChatList.find(
            UserChatList.user_id == user_id
        ).sort("-updated_at").to_list()  # Eng so'nggi yangilangan birinchi
        
        # Formatlash
        formatted_chats = []
        for chat in user_chats:
            formatted_chats.append({
                "chat_id": chat.chat_id,
                "name": chat.name,
                "created_at": chat.created_at.isoformat(),
                "updated_at": chat.updated_at.isoformat()
            })
        
        return {"success": True, "chats": formatted_chats}
    except Exception as e:
        print(f"Error retrieving user chats: {str(e)}")
        return {"success": False, "error": str(e)}

@app.get("/api/chat/{chat_id}")
async def get_chat(request: Request, chat_id: str):
    try:
        # user_id ni olish
        user_id = request.state.user_id
        
        # Anonymous foydalanuvchilar uchun xatolik
        if user_id == "anonymous":
            return {"success": False, "error": "Anonymous users cannot access chat details"}
        
        # Chat ma'lumotini olish
        chat = await UserChatList.find_one(
            UserChatList.user_id == user_id,
            UserChatList.chat_id == chat_id
        )
        
        if not chat:
            return {"success": False, "error": "Chat not found"}
        
        # Chat xabarlarini olish
        messages = await ChatMessage.find(
            ChatMessage.chat_id == chat_id,
            ChatMessage.user_id == user_id
        ).sort("+created_at").to_list()
        
        # Natijani formatlash
        result = {
            "chat_id": chat.chat_id,
            "name": chat.name,
            "created_at": chat.created_at.isoformat(),
            "updated_at": chat.updated_at.isoformat(),
            "messages": []
        }
        
        # Xabarlarni qo'shish
        for msg in messages:
            result["messages"].append({
                "id": str(msg.id),
                "message": msg.message,
                "response": msg.response,
                "created_at": msg.created_at.isoformat(),
                "updated_at": msg.updated_at.isoformat()
            })
        
        return {"success": True, "data": result}
    except Exception as e:
        print(f"Error retrieving chat: {str(e)}")
        return {"success": False, "error": str(e)}

@app.post("/api/chat/{chat_id}/rename")
async def rename_chat(request: Request, chat_id: str):
    try:
        # user_id ni olish
        user_id = request.state.user_id
        
        # Anonymous foydalanuvchilar uchun xatolik
        if user_id == "anonymous":
            return {"success": False, "error": "Anonymous users cannot rename chats"}
        
        # JSON ma'lumotlarini olish
        data = await request.json()
        new_name = data.get("name", "Yangi suhbat")
        
        # UserChatList jadvalidagi chat nomini yangilash
        chat = await UserChatList.find_one(
            UserChatList.user_id == user_id,
            UserChatList.chat_id == chat_id
        )
        
        if chat:
            await chat.set({
                "name": new_name,
                "updated_at": datetime.utcnow()
            })
            return {"success": True, "message": "Chat renamed successfully"}
        else:
            return {"success": False, "error": "Chat not found"}
    except Exception as e:
        print(f"Error renaming chat: {str(e)}")
        return {"success": False, "error": str(e)}

@app.delete("/api/chat/{chat_id}")
async def delete_chat(request: Request, chat_id: str):
    try:
        # user_id ni olish
        user_id = request.state.user_id
        
        # Anonymous foydalanuvchilar uchun xatolik
        if user_id == "anonymous":
            return {"success": False, "error": "Anonymous users cannot delete chats"}
        
        # UserChatList jadvalidan o'chirish
        chat = await UserChatList.find_one(
            UserChatList.user_id == user_id,
            UserChatList.chat_id == chat_id
        )
        
        if chat:
            await chat.delete()
            
            # ChatMessage jadvalidagi xabarlarni ham o'chirish
            await ChatMessage.find(
                ChatMessage.user_id == user_id,
                ChatMessage.chat_id == chat_id
            ).delete_many()
            
            return {"success": True, "message": "Chat and all messages deleted"}
        else:
            return {"success": False, "error": "Chat not found"}
    except Exception as e:
        print(f"Error deleting chat: {str(e)}")
        return {"success": False, "error": str(e)}

@app.post("/api/chat")
async def create_chat(request: Request):
    try:
        # user_id ni olish
        user_id = request.state.user_id
        
        # Anonymous foydalanuvchilar uchun xatolik
        if user_id == "anonymous":
            return {"success": False, "error": "Anonymous users cannot create chats"}
        
        # Yangi chat ID yaratish
        new_chat_id = str(uuid.uuid4())
        
        # UserChatList ga yangi chat qo'shish
        chat = UserChatList(
            user_id=user_id,
            chat_id=new_chat_id,
            name="Yangi suhbat",
            created_at=datetime.utcnow(),
            updated_at=datetime.utcnow()
        )
        await chat.insert()
        
        return {"success": True, "chat_id": new_chat_id}
    except Exception as e:
        print(f"Error creating chat: {str(e)}")
        return {"success": False, "error": str(e)}

# Auth routerlarini qo'shish
app.include_router(auth_router)
app.include_router(admin_router)

if __name__ == "__main__":
    import uvicorn
>>>>>>> 3e88de36
    uvicorn.run(app, host="0.0.0.0", port=int(os.getenv("PORT", "5000")))<|MERGE_RESOLUTION|>--- conflicted
+++ resolved
@@ -1,4 +1,3 @@
-<<<<<<< HEAD
 import os
 from fastapi import FastAPI, WebSocket, Request, Depends, Response
 from fastapi.responses import FileResponse, RedirectResponse
@@ -17,7 +16,7 @@
 from models.user_chat_list import UserChatList
 from auth.router import router as auth_router
 from auth.admin_auth import router as admin_router, get_current_admin
-from additional.additional import combine_text_arrays, get_docs_from_db, change_redis, old_context
+from additional.additional import change_translate, combine_text_arrays, get_docs_from_db, change_redis, is_russian, old_context
 from auth.utils import SECRET_KEY, ALGORITHM, jwt
 from typing import Optional
 from datetime import datetime
@@ -299,8 +298,17 @@
         print(f"Using user_id from request.state: {user_id}")
         
         # Chat ID ni olish (agar berilgan bo'lsa)
-        chat_id = chat_request.chat_id    
+        chat_id = chat_request.chat_id
         print(f"Using chat ID: {chat_id}")
+
+        question = chat_request.query
+        language = 'uz'
+
+        if(is_russian(question)):
+            question = await change_translate("Статья 6", "uz")
+            language = 'ru'
+
+        print(question, "<<-question", language, "<<-language")
         
         # Contextdan savolni qayta olish
         context_query = await old_context(user_id, chat_request.query)
@@ -616,632 +624,4 @@
 
 if __name__ == "__main__":
     import uvicorn
-=======
-import os
-from fastapi import FastAPI, WebSocket, Request, Depends, Response
-from fastapi.responses import FileResponse, RedirectResponse
-from fastapi.staticfiles import StaticFiles
-from fastapi.middleware.cors import CORSMiddleware
-from fastapi.templating import Jinja2Templates
-from beanie import init_beanie
-from motor.motor_asyncio import AsyncIOMotorClient
-from pydantic import BaseModel
-from models.langchain_groqCustom import model as model_llm
-# from models.langchain_ollamaCustom import model as model_llm
-from models.user import User
-from models.feedback import Feedback
-from models.admin import Admin
-from models.chat_message import ChatMessage
-from models.user_chat_list import UserChatList
-from auth.router import router as auth_router
-from auth.admin_auth import router as admin_router, get_current_admin
-from additional.additional import change_translate, combine_text_arrays, get_docs_from_db, change_redis, is_russian, old_context
-from auth.utils import SECRET_KEY, ALGORITHM, jwt
-from typing import Optional
-from datetime import datetime
-import uuid
-import psutil
-import GPUtil
-import asyncio
-import json
-
-# from llm_models.google_gemma27b import GemmaModel
-
-# # Model obyektini yaratish
-# gemma = GemmaModel()
-# gemma.start_processing()
-
-# FastAPI ilovasini yaratish
-app = FastAPI()
-
-# Templates
-# templates = Jinja2Templates(directory="static")
-
-# Request modelini yaratish
-class ChatRequest(BaseModel):
-    query: str
-    chat_id: Optional[str] = None
-
-# CORS sozlamalari
-app.add_middleware(
-    CORSMiddleware,
-    allow_origins=["*"],
-    allow_credentials=True,
-    allow_methods=["GET", "POST", "PUT", "DELETE", "OPTIONS"],
-    allow_headers=["*"],
-)
-
-# User ID ni request.state ichida saqlash uchun middleware
-@app.middleware("http")
-async def add_user_id_to_request(request: Request, call_next):
-    # Token olish va tekshirish
-    user_id = "anonymous"
-    token = None
-    
-    # 1. Authorization headerdan token olish
-    auth_header = request.headers.get("Authorization")
-    if auth_header and auth_header.startswith("Bearer "):
-        token = auth_header.replace("Bearer ", "")
-    
-    # 2. Cookie'dan token olish (agar header'da bo'lmasa)
-    if token is None:
-        token = request.cookies.get("access_token")
-    
-    # Token bilan autentifikatsiyani sinash
-    if token:
-        try:
-            # JWT ni tekshirish va decode qilish
-            payload = jwt.decode(token, SECRET_KEY, algorithms=[ALGORITHM])
-            email = payload.get("sub")
-            if email:
-                # User emailidan user_id ga o'tish
-                user = await User.find_one(User.email == email)
-                if user:
-                    user_id = str(user.id)  # User ID ni olish
-                else:
-                    user_id = email  # User topilmasa email ishlatiladi
-            else:
-                print("No email found in token payload")
-        except Exception as e:
-            print(f"Token verification error: {e}")
-    else:
-        print("No token found in request")
-    
-    # Request state ichida user_id ni saqlash
-    request.state.user_id = user_id
-    
-    # So'rovni davom ettirish
-    response = await call_next(request)
-    return response
-
-# MongoDB va Beanie ni ishga tushirish
-@app.on_event("startup")
-async def startup_event():
-    try:
-        mongodb_url = os.getenv("DATABASE_URL")
-        if not mongodb_url:
-            raise ValueError("DATABASE_URL environment variable is not set")
-            
-        print(f"Connecting to MongoDB at: {mongodb_url}")
-        
-        client = AsyncIOMotorClient(
-            mongodb_url,
-            serverSelectionTimeoutMS=5000
-        )
-        
-        # Test connection
-        await client.admin.command('ping')
-        print("Successfully connected to MongoDB")
-        
-        await init_beanie(
-            database=client.get_default_database(),
-            document_models=[User, Feedback, Admin, ChatMessage, UserChatList]
-        )
-    except Exception as e:
-        print(f"Error connecting to MongoDB: {str(e)}")
-        raise
-
-# Static fayllarni ulash
-app.mount("/static", StaticFiles(directory="static"), name="static")
-# app.mount("/tayyor_json", StaticFiles(directory="tayyor_json"), name="tayyor_json")
-
-# Admin endpoints
-@app.get("/admin")
-async def admin_page():
-    return FileResponse('static/admin.html')
-
-@app.websocket("/ws/system")
-async def websocket_endpoint(websocket: WebSocket):
-    await websocket.accept()
-    try:
-        while True:
-            # CPU, RAM
-            cpu_percent = psutil.cpu_percent()
-            ram = psutil.virtual_memory()
-            ram_percent = ram.percent
-            ram_total = round(ram.total / (1024 ** 3), 2)
-            ram_used = round(ram.used / (1024 ** 3), 2)
-
-            # GPU
-            gpus = GPUtil.getGPUs()
-            gpu_data = []
-            for gpu in gpus:
-                gpu_data.append({
-                    "name": gpu.name,
-                    "load": gpu.load * 100,
-                    "memory_used": gpu.memoryUsed,
-                    "memory_total": gpu.memoryTotal,
-                    "temperature": gpu.temperature,
-                })
-
-            data = {
-                "cpu": cpu_percent,
-                "ram": {
-                    "percent": ram_percent,
-                    "used": ram_used,
-                    "total": ram_total
-                },
-                "gpu": gpu_data
-            }
-
-            await websocket.send_text(json.dumps(data))
-            await asyncio.sleep(1)
-    except Exception as e:
-        print(f"WebSocket disconnected: {e}")
-
-@app.get("/api/admin/feedbacks")
-async def get_feedbacks(admin: Admin = Depends(get_current_admin)):
-    try:
-        feedbacks = await Feedback.find_all().to_list()
-        return {"success": True, "feedbacks": feedbacks}
-    except Exception as e:
-        return {"success": False, "error": str(e)}
-
-# Feedback endpoint
-@app.post("/api/feedback")
-async def submit_feedback(request: Request):
-    try:
-        data = await request.json()
-        feedback = Feedback(
-            message_text=data.get("message_text"),
-            answer_text=data.get("answer_text"),
-            feedback_type=data.get("feedback_type"),
-            comment=data.get("comment", ""),
-            user_id=data.get("user_id")
-        )
-        await feedback.insert()
-        return {"success": True, "id": str(feedback.id)}
-    except Exception as e:
-        return {"success": False, "error": str(e)}
-
-@app.get("/")
-async def read_root(request: Request, response: Response, chat_id: Optional[str] = None):
-    token_value = request.cookies.get("access_token") or ""
-    user_id = request.state.user_id or "anonymous"
-    
-    # Foydalanuvchi ID olish
-    if token_value:
-        try:
-            payload = jwt.decode(token_value, SECRET_KEY, algorithms=[ALGORITHM])
-            email = payload.get("sub")
-            if email:
-                # User emailidan user_id ga o'tish
-                user = await User.find_one(User.email == email)
-                if user:
-                    user_id = str(user.id)  # User ID ni olish
-        except Exception as e:
-            print(f"Token validation error: {str(e)}")
-            # Token xatosi bo'lsa cookie ni tozalash
-            response = RedirectResponse(url="/")
-            response.delete_cookie("access_token")
-            return response
-    
-    # Chat ID ni tekshirish
-    if not chat_id:
-        # Yangi chat yaratish
-        new_chat_id = str(uuid.uuid4())
-
-        # Agar foydalanuvchi login qilgan bo'lsa, chat ro'yxatiga qo'shish
-        if user_id != "anonymous":
-            try:
-                chat = UserChatList(
-                    user_id=user_id,
-                    chat_id=new_chat_id,
-                    name="Yangi suhbat",
-                    created_at=datetime.utcnow(),
-                    updated_at=datetime.utcnow()
-                )
-                await chat.insert()
-            except Exception as e:
-                print(f"Error creating chat in read_root: {str(e)}")
-        
-        response = RedirectResponse(url=f"/?chat_id={new_chat_id}")
-        return response
-    else:
-        # Chat kimga tegishli ekanligini tekshirish
-        existing_chat_owner = await UserChatList.find_one(UserChatList.chat_id == chat_id)
-        
-        # Anonim foydalanuvchilar faqat anonim chatlarga kirishi mumkin
-        if user_id == "anonymous":
-            if existing_chat_owner:
-                # Agar chat boshqa foydalanuvchiga tegishli bo'lsa, yangi chat yaratish
-                new_chat_id = str(uuid.uuid4())
-                response = RedirectResponse(url=f"/?chat_id={new_chat_id}")
-                return response
-            else:
-                # Agar chat hech kimga tegishli bo'lmasa, kirish mumkin
-                response = FileResponse("static/index.html")
-                return response
-
-        # Autentifikatsiya qilingan foydalanuvchilar uchun chat egaligini tekshirish
-        chat = await UserChatList.find_one(
-            UserChatList.user_id == user_id,
-            UserChatList.chat_id == chat_id
-        )
-        
-        if not chat:
-            # Agar chat topilmasa, yangi chat yaratish
-            new_chat_id = str(uuid.uuid4())
-            
-            # Yangi chatni bazaga saqlash
-            try:
-                new_chat = UserChatList(
-                    user_id=user_id,
-                    chat_id=new_chat_id,
-                    name="Yangi suhbat",
-                    created_at=datetime.utcnow(),
-                    updated_at=datetime.utcnow()
-                )
-                await new_chat.insert()
-            except Exception as e:
-                print(f"Error creating new chat: {str(e)}")
-                
-            # Yangi yaratilgan chatga yo'naltirish
-            response = RedirectResponse(url=f"/?chat_id={new_chat_id}")
-            return response
-            
-        # Chat egasi bo'lsa, sahifani ko'rsatish
-        response = FileResponse("static/index.html")
-        return response
-
-@app.get("/login")   
-async def login_page():
-    response = FileResponse('static/login.html')
-    return response
-
-@app.post("/chat")
-async def chat(request: Request, chat_request: ChatRequest):
-    try:
-        # user_id ni olish (request.state.user_id dan)
-        user_id = request.state.user_id
-        print(f"Using user_id from request.state: {user_id}")
-        
-        # Chat ID ni olish (agar berilgan bo'lsa)
-        chat_id = chat_request.chat_id
-        print(f"Using chat ID: {chat_id}")
-
-        question = chat_request.query
-        language = 'uz'
-
-        if(is_russian(question)):
-            question = await change_translate("Статья 6", "uz")
-            language = 'ru'
-
-        print(question, "<<-question", language, "<<-language")
-        
-        # Contextdan savolni qayta olish
-        context_query = await old_context(user_id, chat_request.query)
-
-        print(context_query, "<<-context_query")
-        
-        relevant_docs = get_docs_from_db(chat_request.query)
-        relevant_docs_add = get_docs_from_db(context_query)
-
-        # ChromaDB natijalaridan faqat matnlarni olish
-        docs = relevant_docs.get("documents", []) if isinstance(relevant_docs, dict) else []
-        docs_add = relevant_docs_add.get("documents", []) if isinstance(relevant_docs_add, dict) else []
-
-        # print(docs, "<<-docs")
-        # print(docs_add, "<<-docs_add")
-
-        unique_results = await combine_text_arrays(docs[0], docs_add[0])
-        
-
-        print(f"Unique results count: {len(unique_results)}", unique_results)
-
-        context = "\n".join(unique_results)
-
-        try:
-            response_current = await model_llm.chat(context, chat_request.query)
-        except Exception as chat_error:
-            print(f"Error in chat model: {str(chat_error)}")
-            return {"error": str(chat_error)}
-        
-        # Yangi javobni sessiyaga saqlash
-        change_redis(user_id, chat_request.query, response_current)
-        
-        # Savol va javobni MongoDB ga saqlash (faqat autentifikatsiya qilingan foydalanuvchilar uchun)
-        if user_id != "anonymous":
-            chat_message = ChatMessage(
-                user_id=user_id,
-                chat_id=chat_id,
-                message=chat_request.query,
-                response=response_current,
-                created_at=datetime.utcnow(),
-                updated_at=datetime.utcnow()
-            )
-            await chat_message.insert()
-            print(f"Saved message to MongoDB with ID: {chat_message.id}")
-            
-            # UserChatList jadvaliga tekshirish va yozish
-            existing_chat = await UserChatList.find_one(
-                UserChatList.user_id == user_id,
-                UserChatList.chat_id == chat_id
-            )
-            
-            if not existing_chat:
-                # Chatni foydalanuvchi ro'yxatiga qo'shish
-                user_chat = UserChatList(
-                    user_id=user_id,
-                    chat_id=chat_id,
-                    name=f"Suhbat: {chat_request.query[:30]}...",  # Birinchi savoldan nom yaratish
-                    created_at=datetime.utcnow(),
-                    updated_at=datetime.utcnow()
-                )
-                await user_chat.insert()
-                print(f"Added chat to user's chat list: {chat_id}")
-            else:
-                # Mavjud yozuvning updated_at vaqtini yangilash
-                await existing_chat.set({
-                    "updated_at": datetime.utcnow()
-                })
-                print(f"Updated timestamp for existing chat: {chat_id}")
-        else:
-            print(f"Anonymous user, message not saved to database. Chat ID: {chat_id}")
-
-        return {"response": response_current}
-
-    except Exception as e:
-        print(f"Error in chat endpoint: {str(e)}")
-        return {"error": str(e)}
-
-@app.get("/api/chat-history/{chat_id}")
-async def get_chat_history(request: Request, chat_id: str):
-    try:
-        # user_id ni olish
-        user_id = request.state.user_id
-        
-        # Faqat o'z suhbatlarini ko'rish imkonini berish
-        messages = await ChatMessage.find(
-            ChatMessage.chat_id == chat_id,
-            ChatMessage.user_id == user_id
-        ).sort("+created_at").to_list()
-        
-        # Xabarlarni formatlash
-        formatted_messages = []
-        for msg in messages:
-            formatted_messages.append({
-                "id": str(msg.id),
-                "message": msg.message,
-                "response": msg.response,
-                "created_at": msg.created_at.isoformat(),
-                "updated_at": msg.updated_at.isoformat()
-            })
-        
-        return {"success": True, "messages": formatted_messages}
-    except Exception as e:
-        print(f"Error retrieving chat history: {str(e)}")
-        return {"success": False, "error": str(e)}
-
-@app.put("/api/chat-message/{message_id}")
-async def update_chat_message(request: Request, message_id: str, update_data: dict):
-    try:
-        # user_id ni olish
-        user_id = request.state.user_id
-        
-        # Xabarni topish
-        message = await ChatMessage.get(message_id)
-        
-        # Xabar topilmasa yoki boshqa foydalanuvchiga tegishli bo'lsa, xatolik
-        if not message or message.user_id != user_id:
-            return {"success": False, "error": "Message not found or access denied"}
-        
-        # Xabarni yangilash
-        update_fields = {}
-        
-        if "message" in update_data:
-            update_fields["message"] = update_data["message"]
-            
-        if "response" in update_data:
-            update_fields["response"] = update_data["response"]
-        
-        # updated_at ni har doim yangilash
-        update_fields["updated_at"] = datetime.utcnow()
-        
-        # Yangilash
-        await message.set({**update_fields})
-        
-        return {"success": True, "message": "Message updated successfully"}
-    except Exception as e:
-        print(f"Error updating chat message: {str(e)}")
-        return {"success": False, "error": str(e)}
-
-@app.get("/api/user-chats")
-async def get_user_chats(request: Request):
-    try:
-        # user_id ni olish
-        user_id = request.state.user_id
-        
-        # Anonymous foydalanuvchilar uchun bo'sh ro'yxat
-        if user_id == "anonymous":
-            return {"success": True, "chats": []}
-        
-        # Foydalanuvchining barcha suhbatlarini olish
-        user_chats = await UserChatList.find(
-            UserChatList.user_id == user_id
-        ).sort("-updated_at").to_list()  # Eng so'nggi yangilangan birinchi
-        
-        # Formatlash
-        formatted_chats = []
-        for chat in user_chats:
-            formatted_chats.append({
-                "chat_id": chat.chat_id,
-                "name": chat.name,
-                "created_at": chat.created_at.isoformat(),
-                "updated_at": chat.updated_at.isoformat()
-            })
-        
-        return {"success": True, "chats": formatted_chats}
-    except Exception as e:
-        print(f"Error retrieving user chats: {str(e)}")
-        return {"success": False, "error": str(e)}
-
-@app.get("/api/chat/{chat_id}")
-async def get_chat(request: Request, chat_id: str):
-    try:
-        # user_id ni olish
-        user_id = request.state.user_id
-        
-        # Anonymous foydalanuvchilar uchun xatolik
-        if user_id == "anonymous":
-            return {"success": False, "error": "Anonymous users cannot access chat details"}
-        
-        # Chat ma'lumotini olish
-        chat = await UserChatList.find_one(
-            UserChatList.user_id == user_id,
-            UserChatList.chat_id == chat_id
-        )
-        
-        if not chat:
-            return {"success": False, "error": "Chat not found"}
-        
-        # Chat xabarlarini olish
-        messages = await ChatMessage.find(
-            ChatMessage.chat_id == chat_id,
-            ChatMessage.user_id == user_id
-        ).sort("+created_at").to_list()
-        
-        # Natijani formatlash
-        result = {
-            "chat_id": chat.chat_id,
-            "name": chat.name,
-            "created_at": chat.created_at.isoformat(),
-            "updated_at": chat.updated_at.isoformat(),
-            "messages": []
-        }
-        
-        # Xabarlarni qo'shish
-        for msg in messages:
-            result["messages"].append({
-                "id": str(msg.id),
-                "message": msg.message,
-                "response": msg.response,
-                "created_at": msg.created_at.isoformat(),
-                "updated_at": msg.updated_at.isoformat()
-            })
-        
-        return {"success": True, "data": result}
-    except Exception as e:
-        print(f"Error retrieving chat: {str(e)}")
-        return {"success": False, "error": str(e)}
-
-@app.post("/api/chat/{chat_id}/rename")
-async def rename_chat(request: Request, chat_id: str):
-    try:
-        # user_id ni olish
-        user_id = request.state.user_id
-        
-        # Anonymous foydalanuvchilar uchun xatolik
-        if user_id == "anonymous":
-            return {"success": False, "error": "Anonymous users cannot rename chats"}
-        
-        # JSON ma'lumotlarini olish
-        data = await request.json()
-        new_name = data.get("name", "Yangi suhbat")
-        
-        # UserChatList jadvalidagi chat nomini yangilash
-        chat = await UserChatList.find_one(
-            UserChatList.user_id == user_id,
-            UserChatList.chat_id == chat_id
-        )
-        
-        if chat:
-            await chat.set({
-                "name": new_name,
-                "updated_at": datetime.utcnow()
-            })
-            return {"success": True, "message": "Chat renamed successfully"}
-        else:
-            return {"success": False, "error": "Chat not found"}
-    except Exception as e:
-        print(f"Error renaming chat: {str(e)}")
-        return {"success": False, "error": str(e)}
-
-@app.delete("/api/chat/{chat_id}")
-async def delete_chat(request: Request, chat_id: str):
-    try:
-        # user_id ni olish
-        user_id = request.state.user_id
-        
-        # Anonymous foydalanuvchilar uchun xatolik
-        if user_id == "anonymous":
-            return {"success": False, "error": "Anonymous users cannot delete chats"}
-        
-        # UserChatList jadvalidan o'chirish
-        chat = await UserChatList.find_one(
-            UserChatList.user_id == user_id,
-            UserChatList.chat_id == chat_id
-        )
-        
-        if chat:
-            await chat.delete()
-            
-            # ChatMessage jadvalidagi xabarlarni ham o'chirish
-            await ChatMessage.find(
-                ChatMessage.user_id == user_id,
-                ChatMessage.chat_id == chat_id
-            ).delete_many()
-            
-            return {"success": True, "message": "Chat and all messages deleted"}
-        else:
-            return {"success": False, "error": "Chat not found"}
-    except Exception as e:
-        print(f"Error deleting chat: {str(e)}")
-        return {"success": False, "error": str(e)}
-
-@app.post("/api/chat")
-async def create_chat(request: Request):
-    try:
-        # user_id ni olish
-        user_id = request.state.user_id
-        
-        # Anonymous foydalanuvchilar uchun xatolik
-        if user_id == "anonymous":
-            return {"success": False, "error": "Anonymous users cannot create chats"}
-        
-        # Yangi chat ID yaratish
-        new_chat_id = str(uuid.uuid4())
-        
-        # UserChatList ga yangi chat qo'shish
-        chat = UserChatList(
-            user_id=user_id,
-            chat_id=new_chat_id,
-            name="Yangi suhbat",
-            created_at=datetime.utcnow(),
-            updated_at=datetime.utcnow()
-        )
-        await chat.insert()
-        
-        return {"success": True, "chat_id": new_chat_id}
-    except Exception as e:
-        print(f"Error creating chat: {str(e)}")
-        return {"success": False, "error": str(e)}
-
-# Auth routerlarini qo'shish
-app.include_router(auth_router)
-app.include_router(admin_router)
-
-if __name__ == "__main__":
-    import uvicorn
->>>>>>> 3e88de36
     uvicorn.run(app, host="0.0.0.0", port=int(os.getenv("PORT", "5000")))