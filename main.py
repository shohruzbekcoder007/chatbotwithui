--- conflicted
+++ resolved
@@ -28,11 +28,7 @@
 
 # from llm_models.google_gemma27b import GemmaModel
 
-<<<<<<< HEAD
-# Model obyektini yaratish
-=======
 # # Model obyektini yaratish
->>>>>>> 08211724
 # gemma = GemmaModel()
 # gemma.start_processing()
 
